<?xml version="1.0" encoding="UTF-8"?>
<!--
  Licensed under the Apache License, Version 2.0 (the "License");
  you may not use this file except in compliance with the License.
  You may obtain a copy of the License at

    http://www.apache.org/licenses/LICENSE-2.0

  Unless required by applicable law or agreed to in writing, software
  distributed under the License is distributed on an "AS IS" BASIS,
  WITHOUT WARRANTIES OR CONDITIONS OF ANY KIND, either express or implied.
  See the License for the specific language governing permissions and
  limitations under the License. See accompanying LICENSE file.
-->
<project xmlns="http://maven.apache.org/POM/4.0.0"
  xmlns:xsi="http://www.w3.org/2001/XMLSchema-instance"
  xsi:schemaLocation="http://maven.apache.org/POM/4.0.0 https://maven.apache.org/xsd/maven-4.0.0.xsd">
  <modelVersion>4.0.0</modelVersion>
  <parent>
    <groupId>org.apache.hadoop</groupId>
    <artifactId>hadoop-project</artifactId>
<<<<<<< HEAD
    <version>3.4.0-SNAPSHOT</version>
=======
    <version>3.2.1</version>
>>>>>>> a6df05bf
    <relativePath>../../hadoop-project</relativePath>
  </parent>
  <artifactId>hadoop-azure</artifactId>
  <name>Apache Hadoop Azure support</name>
  <description>
    This module contains code to support integration with Azure.
    Currently this consists of a filesystem client to read data from
    and write data to Azure Storage.
  </description>
  <packaging>jar</packaging>

  <properties>
    <file.encoding>UTF-8</file.encoding>
    <downloadSources>true</downloadSources>
    <hadoop.tmp.dir>${project.build.directory}/test</hadoop.tmp.dir>
    <!-- are scale tests enabled ? -->
    <fs.azure.scale.test.enabled>unset</fs.azure.scale.test.enabled>
    <!-- Size in MB of huge files. -->
    <fs.azure.scale.test.huge.filesize>unset</fs.azure.scale.test.huge.filesize>
    <!-- Size in MB of the partion size in huge file uploads. -->
    <fs.azure.scale.test.huge.partitionsize>unset</fs.azure.scale.test.huge.partitionsize>
    <!-- Timeout in seconds for scale tests.-->
    <fs.azure.scale.test.timeout>7200</fs.azure.scale.test.timeout>
    <fs.azure.scale.test.list.performance.threads>10</fs.azure.scale.test.list.performance.threads>
    <fs.azure.scale.test.list.performance.files>1000</fs.azure.scale.test.list.performance.files>
  </properties>

  <build>
    <plugins>
      <plugin>
        <groupId>com.github.spotbugs</groupId>
        <artifactId>spotbugs-maven-plugin</artifactId>
        <configuration>
          <xmlOutput>true</xmlOutput>
          <excludeFilterFile>${basedir}/dev-support/findbugs-exclude.xml
          </excludeFilterFile>
          <effort>Max</effort>
        </configuration>
      </plugin>
      <plugin>
          <groupId>org.apache.maven.plugins</groupId>
          <artifactId>maven-checkstyle-plugin</artifactId>
          <configuration>
            <!-- To run with the default Sun ruleset, 
                 comment out the configLocation line -->
            <configLocation>src/config/checkstyle.xml</configLocation>
            <suppressionsLocation>src/config/checkstyle-suppressions.xml</suppressionsLocation>
          </configuration>
          
      </plugin>

      <plugin>
        <groupId>org.apache.maven.plugins</groupId>
        <artifactId>maven-jar-plugin</artifactId>
        <executions>
          <execution>
            <goals>
              <goal>test-jar</goal>
            </goals>
          </execution>
        </executions>
      </plugin>

       <plugin>
        <groupId>org.apache.maven.plugins</groupId>
        <artifactId>maven-dependency-plugin</artifactId>
        <executions>
          <execution>
            <id>deplist</id>
            <phase>compile</phase>
            <goals>
              <goal>list</goal>
            </goals>
            <configuration>
              <!-- build a shellprofile -->
              <outputFile>${project.basedir}/target/hadoop-tools-deps/${project.artifactId}.tools-optional.txt</outputFile>
            </configuration>
          </execution>
        </executions>
       </plugin>

    </plugins>


    <!--
       The following is to suppress a m2e warning in eclipse
       (m2e doesn't know how to handle maven-enforcer:enforce, so we have to tell m2e to ignore it)
       see: https://stackoverflow.com/questions/13040788/how-to-elimate-the-maven-enforcer-plugin-goal-enforce-is-ignored-by-m2e-wa
    -->
    <pluginManagement>
      <plugins>
        <plugin>
          <groupId>org.eclipse.m2e</groupId>
          <artifactId>lifecycle-mapping</artifactId>
          <version>1.0.0</version>
          <configuration>
            <lifecycleMappingMetadata>
              <pluginExecutions>
                <pluginExecution>
                  <pluginExecutionFilter>
                    <groupId>org.apache.maven.plugins</groupId>
                    <artifactId>maven-enforcer-plugin</artifactId>
                    <versionRange>[1.0.0,)</versionRange>
                    <goals>
                      <goal>enforce</goal>
                    </goals>
                  </pluginExecutionFilter>
                  <action>
                    <ignore />
                  </action>
                </pluginExecution>
              </pluginExecutions>
            </lifecycleMappingMetadata>
          </configuration>
        </plugin>
      </plugins>
    </pluginManagement>

  </build>

  <!-- see hadoop-project/pom.xml for version number declarations -->
  <dependencies>
    <dependency>
      <groupId>org.apache.hadoop</groupId>
      <artifactId>hadoop-common</artifactId>
      <scope>provided</scope>
    </dependency>

    
    <dependency>
      <groupId>org.apache.httpcomponents</groupId>
      <artifactId>httpclient</artifactId>
      <scope>compile</scope>
    </dependency>
    
    <dependency>
      <groupId>com.microsoft.azure</groupId>
      <artifactId>azure-storage</artifactId>
      <scope>compile</scope>
      <exclusions>
        <exclusion>
          <groupId>org.apache.commons</groupId>
          <artifactId>commons-lang3</artifactId>
        </exclusion>
      </exclusions>
    </dependency>

    <dependency>
      <groupId>org.apache.hadoop.thirdparty</groupId>
      <artifactId>hadoop-shaded-guava</artifactId>
    </dependency>

    <dependency>
      <groupId>org.eclipse.jetty</groupId>
      <artifactId>jetty-util-ajax</artifactId>
      <scope>compile</scope>
    </dependency>

    <dependency>
      <groupId>org.codehaus.jackson</groupId>
      <artifactId>jackson-mapper-asl</artifactId>
      <scope>compile</scope>
    </dependency>

    <dependency>
      <groupId>org.codehaus.jackson</groupId>
      <artifactId>jackson-core-asl</artifactId>
      <scope>compile</scope>
    </dependency>

    <dependency>
      <groupId>org.wildfly.openssl</groupId>
      <artifactId>wildfly-openssl</artifactId>
      <scope>compile</scope>
    </dependency>

    <!--com.fasterxml.jackson is used by WASB, not ABFS-->
    <!--transitive dependency from Azure SDK-->
    <dependency>
      <groupId>com.fasterxml.jackson.core</groupId>
      <artifactId>jackson-core</artifactId>
      <scope>provided</scope>
    </dependency>

    <!--transitive dependency from hadoop-common-->
    <dependency>
      <groupId>com.fasterxml.jackson.core</groupId>
      <artifactId>jackson-databind</artifactId>
      <scope>provided</scope>
    </dependency>

    <!-- dependencies use for test only -->
    <dependency>
      <groupId>junit</groupId>
      <artifactId>junit</artifactId>
      <scope>test</scope>
    </dependency>

    <dependency>
      <groupId>org.apache.hadoop</groupId>
      <artifactId>hadoop-common</artifactId>
      <scope>test</scope>
      <type>test-jar</type>
    </dependency>
    
    <dependency>
      <groupId>org.apache.hadoop</groupId>
      <artifactId>hadoop-mapreduce-client-jobclient</artifactId>
      <scope>test</scope>
    </dependency>

    <dependency>
      <groupId>org.apache.hadoop</groupId>
      <artifactId>hadoop-distcp</artifactId>
      <scope>test</scope>
    </dependency>

    <dependency>
      <groupId>org.apache.hadoop</groupId>
      <artifactId>hadoop-distcp</artifactId>
      <scope>test</scope>
      <type>test-jar</type>
    </dependency>

    <dependency>
      <groupId>log4j</groupId>
      <artifactId>log4j</artifactId>
      <scope>test</scope>
    </dependency>

    <dependency>
      <groupId>javax.ws.rs</groupId>
      <artifactId>jsr311-api</artifactId>
      <scope>test</scope>
    </dependency>

    <dependency>
      <groupId>org.mockito</groupId>
      <artifactId>mockito-core</artifactId>
      <scope>test</scope>
    </dependency>
    <dependency>
      <groupId>org.apache.hadoop</groupId>
      <artifactId>hadoop-minikdc</artifactId>
      <scope>test</scope>
    </dependency>
    <!-- Used to create SSL certs for a secure Keystore -->
    <dependency>
      <groupId>org.bouncycastle</groupId>
      <artifactId>bcprov-jdk15on</artifactId>
      <scope>test</scope>
    </dependency>
    <dependency>
      <groupId>org.bouncycastle</groupId>
      <artifactId>bcpkix-jdk15on</artifactId>
      <scope>test</scope>
    </dependency>
    <dependency>
      <groupId>org.assertj</groupId>
      <artifactId>assertj-core</artifactId>
      <scope>test</scope>
    </dependency>
    <dependency>
      <groupId>org.hamcrest</groupId>
      <artifactId>hamcrest-library</artifactId>
      <scope>test</scope>
    </dependency>

  </dependencies>

  <profiles>
    <profile>
      <id>parallel-tests-wasb</id>
      <activation>
        <property>
          <name>parallel-tests</name>
          <value>wasb</value>
        </property>
      </activation>
      <build>
        <plugins>
          <plugin>
            <groupId>org.apache.hadoop</groupId>
            <artifactId>hadoop-maven-plugins</artifactId>
            <executions>
              <execution>
                <id>parallel-tests-createdir</id>
                <goals>
                  <goal>parallel-tests-createdir</goal>
                </goals>
              </execution>
            </executions>
          </plugin>
          <plugin>
            <groupId>org.apache.maven.plugins</groupId>
            <artifactId>maven-surefire-plugin</artifactId>
            <executions>
              <execution>
                <id>default-test</id>
                <goals>
                  <goal>test</goal>
                </goals>
                <configuration>
                  <forkCount>${testsThreadCount}</forkCount>
                  <reuseForks>false</reuseForks>
                  <argLine>${maven-surefire-plugin.argLine} -DminiClusterDedicatedDirs=true</argLine>
                  <forkedProcessTimeoutInSeconds>${fs.azure.scale.test.timeout}</forkedProcessTimeoutInSeconds>
                  <systemPropertyVariables>
                    <test.build.data>${test.build.data}/${surefire.forkNumber}</test.build.data>
                    <test.build.dir>${test.build.dir}/${surefire.forkNumber}</test.build.dir>
                    <hadoop.tmp.dir>${hadoop.tmp.dir}/${surefire.forkNumber}</hadoop.tmp.dir>
                    <test.unique.fork.id>fork-${surefire.forkNumber}</test.unique.fork.id>
                    <fs.azure.scale.test.enabled>${fs.azure.scale.test.enabled}</fs.azure.scale.test.enabled>
                    <fs.azure.scale.test.huge.filesize>${fs.azure.scale.test.huge.filesize}</fs.azure.scale.test.huge.filesize>
                    <fs.azure.scale.test.huge.huge.partitionsize>${fs.azure.scale.test.huge.partitionsize}</fs.azure.scale.test.huge.huge.partitionsize>
                    <fs.azure.scale.test.timeout>${fs.azure.scale.test.timeout}</fs.azure.scale.test.timeout>
                    <fs.azure.scale.test.list.performance.threads>${fs.azure.scale.test.list.performance.threads}</fs.azure.scale.test.list.performance.threads>
                    <fs.azure.scale.test.list.performance.files>${fs.azure.scale.test.list.performance.files}</fs.azure.scale.test.list.performance.files>
                  </systemPropertyVariables>
                  <includes>
                    <include>**/azure/Test*.java</include>
                    <include>**/azure/**/Test*.java</include>
                  </includes>
                  <excludes>
                    <exclude>**/azure/**/TestRollingWindowAverage*.java</exclude>
                  </excludes>
                </configuration>
              </execution>
              <execution>
                <id>serialized-test-wasb</id>
                <goals>
                  <goal>test</goal>
                </goals>
                <configuration>
                  <forkCount>1</forkCount>
                  <reuseForks>false</reuseForks>
                  <argLine>${maven-surefire-plugin.argLine} -DminiClusterDedicatedDirs=true</argLine>
                  <forkedProcessTimeoutInSeconds>${fs.azure.scale.test.timeout}</forkedProcessTimeoutInSeconds>
                  <systemPropertyVariables>
                    <test.build.data>${test.build.data}/${surefire.forkNumber}</test.build.data>
                    <test.build.dir>${test.build.dir}/${surefire.forkNumber}</test.build.dir>
                    <hadoop.tmp.dir>${hadoop.tmp.dir}/${surefire.forkNumber}</hadoop.tmp.dir>
                    <test.unique.fork.id>fork-${surefire.forkNumber}</test.unique.fork.id>
                    <fs.azure.scale.test.enabled>${fs.azure.scale.test.enabled}</fs.azure.scale.test.enabled>
                    <fs.azure.scale.test.huge.filesize>${fs.azure.scale.test.huge.filesize}</fs.azure.scale.test.huge.filesize>
                    <fs.azure.scale.test.huge.huge.partitionsize>${fs.azure.scale.test.huge.partitionsize}</fs.azure.scale.test.huge.huge.partitionsize>
                    <fs.azure.scale.test.timeout>${fs.azure.scale.test.timeout}</fs.azure.scale.test.timeout>
                    <fs.azure.scale.test.list.performance.threads>${fs.azure.scale.test.list.performance.threads}</fs.azure.scale.test.list.performance.threads>
                    <fs.azure.scale.test.list.performance.files>${fs.azure.scale.test.list.performance.files}</fs.azure.scale.test.list.performance.files>
                  </systemPropertyVariables>
                  <includes>
                    <include>**/azure/**/TestRollingWindowAverage*.java</include>
                  </includes>
                </configuration>
              </execution>
            </executions>
          </plugin>
          <plugin>
            <groupId>org.apache.maven.plugins</groupId>
            <artifactId>maven-failsafe-plugin</artifactId>
            <executions>
              <execution>
                <id>default-integration-test-wasb</id>
                <goals>
                  <goal>integration-test</goal>
                  <goal>verify</goal>
                </goals>
                <configuration>
                  <forkCount>${testsThreadCount}</forkCount>
                  <reuseForks>false</reuseForks>
                  <argLine>${maven-surefire-plugin.argLine} -DminiClusterDedicatedDirs=true</argLine>
                  <forkedProcessTimeoutInSeconds>${fs.azure.scale.test.timeout}</forkedProcessTimeoutInSeconds>
                  <trimStackTrace>false</trimStackTrace>
                  <systemPropertyVariables>
                    <!-- Tell tests that they are being executed in parallel -->
                    <test.parallel.execution>true</test.parallel.execution>
                    <test.build.data>${test.build.data}/${surefire.forkNumber}</test.build.data>
                    <test.build.dir>${test.build.dir}/${surefire.forkNumber}</test.build.dir>
                    <hadoop.tmp.dir>${hadoop.tmp.dir}/${surefire.forkNumber}</hadoop.tmp.dir>

                    <!-- Due to a Maven quirk, setting this to just -->
                    <!-- surefire.forkNumber won't do the parameter -->
                    <!-- substitution.  Putting a prefix in front of it like -->
                    <!-- "fork-" makes it work. -->
                    <test.unique.fork.id>fork-${surefire.forkNumber}</test.unique.fork.id>
                    <!-- Propagate scale parameters -->
                    <fs.azure.scale.test.enabled>${fs.azure.scale.test.enabled}</fs.azure.scale.test.enabled>
                    <fs.azure.scale.test.huge.filesize>${fs.azure.scale.test.huge.filesize}</fs.azure.scale.test.huge.filesize>
                    <fs.azure.scale.test.huge.huge.partitionsize>${fs.azure.scale.test.huge.partitionsize}</fs.azure.scale.test.huge.huge.partitionsize>
                    <fs.azure.scale.test.timeout>${fs.azure.scale.test.timeout}</fs.azure.scale.test.timeout>
                    <fs.azure.scale.test.list.performance.threads>${fs.azure.scale.test.list.performance.threads}</fs.azure.scale.test.list.performance.threads>
                    <fs.azure.scale.test.list.performance.files>${fs.azure.scale.test.list.performance.files}</fs.azure.scale.test.list.performance.files>
                  </systemPropertyVariables>
                  <!-- Some tests cannot run in parallel-->
                  <includes>
                    <include>**/azure/ITest*.java</include>
                    <include>**/azure/**/ITest*.java</include>
                  </includes>
                  <excludes>
                    <exclude>**/azure/ITestNativeFileSystemStatistics.java</exclude>
                  </excludes>
                </configuration>
              </execution>
              <!-- Do a sequential run for tests that cannot handle -->
              <!-- parallel execution. -->
              <execution>
                <id>sequential-integration-tests-wasb</id>
                <goals>
                  <goal>integration-test</goal>
                  <goal>verify</goal>
                </goals>
                <configuration>
                  <forkedProcessTimeoutInSeconds>${fs.azure.scale.test.timeout}</forkedProcessTimeoutInSeconds>
                  <trimStackTrace>false</trimStackTrace>
                  <systemPropertyVariables>
                    <test.parallel.execution>false</test.parallel.execution>
                    <fs.azure.scale.test.enabled>${fs.azure.scale.test.enabled}</fs.azure.scale.test.enabled>
                    <fs.azure.scale.test.huge.filesize>${fs.azure.scale.test.huge.filesize}</fs.azure.scale.test.huge.filesize>
                    <fs.azure.scale.test.huge.huge.partitionsize>${fs.azure.scale.test.huge.partitionsize}</fs.azure.scale.test.huge.huge.partitionsize>
                    <fs.azure.scale.test.timeout>${fs.azure.scale.test.timeout}</fs.azure.scale.test.timeout>
                    <fs.azure.scale.test.list.performance.threads>${fs.azure.scale.test.list.performance.threads}</fs.azure.scale.test.list.performance.threads>
                    <fs.azure.scale.test.list.performance.files>${fs.azure.scale.test.list.performance.files}</fs.azure.scale.test.list.performance.files>
                  </systemPropertyVariables>
                  <includes>
                    <include>**/azure/ITestNativeFileSystemStatistics.java</include>
                  </includes>
                </configuration>
              </execution>
            </executions>
          </plugin>
        </plugins>
      </build>
    </profile>

    <profile>
      <id>parallel-tests-abfs</id>
      <activation>
        <property>
          <name>parallel-tests</name>
          <value>abfs</value>
        </property>
      </activation>
      <build>
        <plugins>
          <plugin>
            <groupId>org.apache.hadoop</groupId>
            <artifactId>hadoop-maven-plugins</artifactId>
            <executions>
              <execution>
                <id>parallel-tests-createdir</id>
                <goals>
                  <goal>parallel-tests-createdir</goal>
                </goals>
              </execution>
            </executions>
          </plugin>
          <plugin>
            <groupId>org.apache.maven.plugins</groupId>
            <artifactId>maven-surefire-plugin</artifactId>
            <executions>
              <execution>
                <id>default-test</id>
                <goals>
                  <goal>test</goal>
                </goals>
                <configuration>
                  <forkCount>${testsThreadCount}</forkCount>
                  <reuseForks>false</reuseForks>
                  <argLine>${maven-surefire-plugin.argLine} -DminiClusterDedicatedDirs=true</argLine>
                  <forkedProcessTimeoutInSeconds>${fs.azure.scale.test.timeout}</forkedProcessTimeoutInSeconds>
                  <systemPropertyVariables>
                    <test.build.data>${test.build.data}/${surefire.forkNumber}</test.build.data>
                    <test.build.dir>${test.build.dir}/${surefire.forkNumber}</test.build.dir>
                    <hadoop.tmp.dir>${hadoop.tmp.dir}/${surefire.forkNumber}</hadoop.tmp.dir>
                    <test.unique.fork.id>fork-${surefire.forkNumber}</test.unique.fork.id>
                    <fs.azure.scale.test.enabled>${fs.azure.scale.test.enabled}</fs.azure.scale.test.enabled>
                    <fs.azure.scale.test.huge.filesize>${fs.azure.scale.test.huge.filesize}</fs.azure.scale.test.huge.filesize>
                    <fs.azure.scale.test.huge.huge.partitionsize>${fs.azure.scale.test.huge.partitionsize}</fs.azure.scale.test.huge.huge.partitionsize>
                    <fs.azure.scale.test.timeout>${fs.azure.scale.test.timeout}</fs.azure.scale.test.timeout>
                    <fs.azure.scale.test.list.performance.threads>${fs.azure.scale.test.list.performance.threads}</fs.azure.scale.test.list.performance.threads>
                    <fs.azure.scale.test.list.performance.files>${fs.azure.scale.test.list.performance.files}</fs.azure.scale.test.list.performance.files>
                  </systemPropertyVariables>
                  <includes>
                    <include>**/azurebfs/Test*.java</include>
                    <include>**/azurebfs/**/Test*.java</include>
                  </includes>
                </configuration>
              </execution>
            </executions>
          </plugin>
          <plugin>
            <groupId>org.apache.maven.plugins</groupId>
            <artifactId>maven-failsafe-plugin</artifactId>
            <executions>
              <execution>
                <id>integration-test-abfs-parallel-classesAndMethods</id>
                <goals>
                  <goal>integration-test</goal>
                  <goal>verify</goal>
                </goals>
                <configuration>
                  <forkCount>${testsThreadCount}</forkCount>
                  <reuseForks>true</reuseForks>
                  <parallel>both</parallel>
                  <threadCount>${testsThreadCount}</threadCount>
                  <argLine>${maven-surefire-plugin.argLine} -DminiClusterDedicatedDirs=true</argLine>
                  <forkedProcessTimeoutInSeconds>${fs.azure.scale.test.timeout}</forkedProcessTimeoutInSeconds>
                  <trimStackTrace>false</trimStackTrace>
                  <systemPropertyVariables>
                    <!-- Tell tests that they are being executed in parallel -->
                    <test.parallel.execution>true</test.parallel.execution>
                    <test.build.data>${test.build.data}/${surefire.forkNumber}</test.build.data>
                    <test.build.dir>${test.build.dir}/${surefire.forkNumber}</test.build.dir>
                    <hadoop.tmp.dir>${hadoop.tmp.dir}/${surefire.forkNumber}</hadoop.tmp.dir>
                    <!-- Due to a Maven quirk, setting this to just -->
                    <!-- surefire.forkNumber won't do the parameter -->
                    <!-- substitution.  Putting a prefix in front of it like -->
                    <!-- "fork-" makes it work. -->
                    <test.unique.fork.id>fork-${surefire.forkNumber}</test.unique.fork.id>
                    <!-- Propagate scale parameters -->
                    <fs.azure.scale.test.enabled>${fs.azure.scale.test.enabled}</fs.azure.scale.test.enabled>
                    <fs.azure.scale.test.timeout>${fs.azure.scale.test.timeout}</fs.azure.scale.test.timeout>
                  </systemPropertyVariables>

                  <includes>
                    <include>**/azurebfs/ITest*.java</include>
                    <include>**/azurebfs/**/ITest*.java</include>
                  </includes>
                  <excludes>
                    <exclude>**/azurebfs/contract/ITest*.java</exclude>
                    <exclude>**/azurebfs/ITestAzureBlobFileSystemE2EScale.java</exclude>
                    <exclude>**/azurebfs/ITestAbfsReadWriteAndSeek.java</exclude>
                    <exclude>**/azurebfs/ITestAzureBlobFileSystemListStatus.java</exclude>
                    <exclude>**/azurebfs/extensions/ITestAbfsDelegationTokens.java</exclude>
<<<<<<< HEAD
                    <exclude>**/azurebfs/ITestSmallWriteOptimization.java</exclude>
=======
>>>>>>> a6df05bf
                  </excludes>

                </configuration>
              </execution>
              <execution>
                <id>integration-test-abfs-parallel-classes</id>
                <goals>
                  <goal>integration-test</goal>
                  <goal>verify</goal>
                </goals>
                <configuration>
                  <forkCount>${testsThreadCount}</forkCount>
                  <reuseForks>false</reuseForks>
                  <!--NOTICE: hadoop contract tests methods can not be ran in parallel-->
                  <argLine>${maven-surefire-plugin.argLine} -DminiClusterDedicatedDirs=true</argLine>
                  <forkedProcessTimeoutInSeconds>${fs.azure.scale.test.timeout}</forkedProcessTimeoutInSeconds>
                  <trimStackTrace>false</trimStackTrace>
                  <systemPropertyVariables>
                    <!-- Tell tests that they are being executed in parallel -->
                    <test.parallel.execution>true</test.parallel.execution>
                    <test.build.data>${test.build.data}/${surefire.forkNumber}</test.build.data>
                    <test.build.dir>${test.build.dir}/${surefire.forkNumber}</test.build.dir>
                    <hadoop.tmp.dir>${hadoop.tmp.dir}/${surefire.forkNumber}</hadoop.tmp.dir>

                    <!-- Due to a Maven quirk, setting this to just -->
                    <!-- surefire.forkNumber won't do the parameter -->
                    <!-- substitution.  Putting a prefix in front of it like -->
                    <!-- "fork-" makes it work. -->
                    <test.unique.fork.id>fork-${surefire.forkNumber}</test.unique.fork.id>
                    <!-- Propagate scale parameters -->
                    <fs.azure.scale.test.enabled>${fs.azure.scale.test.enabled}</fs.azure.scale.test.enabled>
                    <fs.azure.scale.test.timeout>${fs.azure.scale.test.timeout}</fs.azure.scale.test.timeout>
                  </systemPropertyVariables>
                  <includes>
                    <include>**/azurebfs/contract/ITest*.java</include>
                    <include>**/azurebfs/ITestAzureBlobFileSystemE2EScale.java</include>
                    <include>**/azurebfs/ITestAbfsReadWriteAndSeek.java</include>
                    <include>**/azurebfs/ITestAzureBlobFileSystemListStatus.java</include>
                    <include>**/azurebfs/extensions/ITestAbfsDelegationTokens.java</include>
<<<<<<< HEAD
                    <include>**/azurebfs/ITestSmallWriteOptimization.java</include>
=======
>>>>>>> a6df05bf
                  </includes>
                </configuration>
              </execution>
            </executions>
          </plugin>
        </plugins>
      </build>
    </profile>

    <profile>
      <id>parallel-tests</id>
      <activation>
        <property>
          <name>parallel-tests</name>
          <value>both</value>
        </property>
      </activation>
      <build>
        <plugins>
          <plugin>
            <groupId>org.apache.hadoop</groupId>
            <artifactId>hadoop-maven-plugins</artifactId>
            <executions>
              <execution>
                <id>parallel-tests-createdir</id>
                <goals>
                  <goal>parallel-tests-createdir</goal>
                </goals>
              </execution>
            </executions>
          </plugin>
          <plugin>
            <groupId>org.apache.maven.plugins</groupId>
            <artifactId>maven-surefire-plugin</artifactId>
            <executions>
              <execution>
                <id>default-test</id>
                <goals>
                  <goal>test</goal>
                </goals>
                <configuration>
                  <forkCount>${testsThreadCount}</forkCount>
                  <reuseForks>false</reuseForks>
                  <argLine>${maven-surefire-plugin.argLine} -DminiClusterDedicatedDirs=true</argLine>
                  <forkedProcessTimeoutInSeconds>${fs.azure.scale.test.timeout}</forkedProcessTimeoutInSeconds>
                  <systemPropertyVariables>
                    <test.build.data>${test.build.data}/${surefire.forkNumber}</test.build.data>
                    <test.build.dir>${test.build.dir}/${surefire.forkNumber}</test.build.dir>
                    <hadoop.tmp.dir>${hadoop.tmp.dir}/${surefire.forkNumber}</hadoop.tmp.dir>
                    <test.unique.fork.id>fork-${surefire.forkNumber}</test.unique.fork.id>
                    <fs.azure.scale.test.enabled>${fs.azure.scale.test.enabled}</fs.azure.scale.test.enabled>
                    <fs.azure.scale.test.huge.filesize>${fs.azure.scale.test.huge.filesize}</fs.azure.scale.test.huge.filesize>
                    <fs.azure.scale.test.huge.huge.partitionsize>${fs.azure.scale.test.huge.partitionsize}</fs.azure.scale.test.huge.huge.partitionsize>
                    <fs.azure.scale.test.timeout>${fs.azure.scale.test.timeout}</fs.azure.scale.test.timeout>
                    <fs.azure.scale.test.list.performance.threads>${fs.azure.scale.test.list.performance.threads}</fs.azure.scale.test.list.performance.threads>
                    <fs.azure.scale.test.list.performance.files>${fs.azure.scale.test.list.performance.files}</fs.azure.scale.test.list.performance.files>
                  </systemPropertyVariables>
                  <includes>
                    <include>**/Test*.java</include>
                  </includes>
                  <excludes>
                    <exclude>**/TestRollingWindowAverage*.java</exclude>
                  </excludes>
                </configuration>
              </execution>
              <execution>
                <id>serialized-test</id>
                <goals>
                  <goal>test</goal>
                </goals>
                <configuration>
                  <forkCount>1</forkCount>
                  <reuseForks>false</reuseForks>
                  <argLine>${maven-surefire-plugin.argLine} -DminiClusterDedicatedDirs=true</argLine>
                  <forkedProcessTimeoutInSeconds>${fs.azure.scale.test.timeout}</forkedProcessTimeoutInSeconds>
                  <systemPropertyVariables>
                    <test.build.data>${test.build.data}/${surefire.forkNumber}</test.build.data>
                    <test.build.dir>${test.build.dir}/${surefire.forkNumber}</test.build.dir>
                    <hadoop.tmp.dir>${hadoop.tmp.dir}/${surefire.forkNumber}</hadoop.tmp.dir>
                    <test.unique.fork.id>fork-${surefire.forkNumber}</test.unique.fork.id>
                    <fs.azure.scale.test.enabled>${fs.azure.scale.test.enabled}</fs.azure.scale.test.enabled>
                    <fs.azure.scale.test.huge.filesize>${fs.azure.scale.test.huge.filesize}</fs.azure.scale.test.huge.filesize>
                    <fs.azure.scale.test.huge.huge.partitionsize>${fs.azure.scale.test.huge.partitionsize}</fs.azure.scale.test.huge.huge.partitionsize>
                    <fs.azure.scale.test.timeout>${fs.azure.scale.test.timeout}</fs.azure.scale.test.timeout>
                    <fs.azure.scale.test.list.performance.threads>${fs.azure.scale.test.list.performance.threads}</fs.azure.scale.test.list.performance.threads>
                    <fs.azure.scale.test.list.performance.files>${fs.azure.scale.test.list.performance.files}</fs.azure.scale.test.list.performance.files>
                  </systemPropertyVariables>
                  <includes>
                    <include>**/TestRollingWindowAverage*.java</include>
                  </includes>
                </configuration>
              </execution>
            </executions>
          </plugin>
          <plugin>
            <groupId>org.apache.maven.plugins</groupId>
            <artifactId>maven-failsafe-plugin</artifactId>
            <executions>
              <execution>
                <id>default-integration-test</id>
                <goals>
                  <goal>integration-test</goal>
                  <goal>verify</goal>
                </goals>
                <configuration>
                  <forkCount>${testsThreadCount}</forkCount>
                  <reuseForks>false</reuseForks>
                  <argLine>${maven-surefire-plugin.argLine} -DminiClusterDedicatedDirs=true</argLine>
                  <forkedProcessTimeoutInSeconds>${fs.azure.scale.test.timeout}</forkedProcessTimeoutInSeconds>
                  <trimStackTrace>false</trimStackTrace>
                  <systemPropertyVariables>
                    <!-- Tell tests that they are being executed in parallel -->
                    <test.parallel.execution>true</test.parallel.execution>
                    <test.build.data>${test.build.data}/${surefire.forkNumber}</test.build.data>
                    <test.build.dir>${test.build.dir}/${surefire.forkNumber}</test.build.dir>
                    <hadoop.tmp.dir>${hadoop.tmp.dir}/${surefire.forkNumber}</hadoop.tmp.dir>

                    <!-- Due to a Maven quirk, setting this to just -->
                    <!-- surefire.forkNumber won't do the parameter -->
                    <!-- substitution.  Putting a prefix in front of it like -->
                    <!-- "fork-" makes it work. -->
                    <test.unique.fork.id>fork-${surefire.forkNumber}</test.unique.fork.id>
                    <!-- Propagate scale parameters -->
                    <fs.azure.scale.test.enabled>${fs.azure.scale.test.enabled}</fs.azure.scale.test.enabled>
                    <fs.azure.scale.test.huge.filesize>${fs.azure.scale.test.huge.filesize}</fs.azure.scale.test.huge.filesize>
                    <fs.azure.scale.test.huge.huge.partitionsize>${fs.azure.scale.test.huge.partitionsize}</fs.azure.scale.test.huge.huge.partitionsize>
                    <fs.azure.scale.test.timeout>${fs.azure.scale.test.timeout}</fs.azure.scale.test.timeout>
                    <fs.azure.scale.test.list.performance.threads>${fs.azure.scale.test.list.performance.threads}</fs.azure.scale.test.list.performance.threads>
                    <fs.azure.scale.test.list.performance.files>${fs.azure.scale.test.list.performance.files}</fs.azure.scale.test.list.performance.files>
                  </systemPropertyVariables>
                  <!-- Some tests cannot run in parallel.  Tests that cover -->
                  <!-- access to the root directory must run in isolation -->
                  <!-- from anything else that could modify the bucket. -->
                  <!-- azure tests that cover multi-part upload must run in -->
                  <!-- isolation, because the file system is configured to -->
                  <!-- purge existing multi-part upload data on -->
                  <!-- initialization.  MiniYARNCluster has not yet been -->
                  <!-- changed to handle parallel test execution gracefully. -->
                  <!-- Exclude all of these tests from parallel execution, -->
                  <!-- and instead run them sequentially in a separate -->
                  <!-- Surefire execution step later. -->
                  <includes>
                    <include>**/ITest*.java</include>
                  </includes>
                  <excludes>
                    <exclude>**/ITestFileSystemOperationsExceptionHandlingMultiThreaded.java</exclude>
                    <exclude>**/ITestFileSystemOperationsWithThreads.java</exclude>
                    <exclude>**/ITestOutOfBandAzureBlobOperationsLive.java</exclude>
                    <exclude>**/ITestNativeAzureFileSystemAuthorizationWithOwner.java</exclude>
                    <exclude>**/ITestNativeAzureFileSystemConcurrencyLive.java</exclude>
                    <exclude>**/ITestNativeAzureFileSystemLive.java</exclude>
                    <exclude>**/ITestNativeAzureFSPageBlobLive.java</exclude>
                    <exclude>**/ITestAzureBlobFileSystemRandomRead.java</exclude>
                    <exclude>**/ITestWasbRemoteCallHelper.java</exclude>
                    <exclude>**/ITestBlockBlobInputStream.java</exclude>
                    <exclude>**/ITestWasbAbfsCompatibility.java</exclude>
                    <exclude>**/ITestNativeFileSystemStatistics.java</exclude>
                  </excludes>
                </configuration>
              </execution>
              <!-- Do a sequential run for tests that cannot handle -->
              <!-- parallel execution. -->
              <execution>
                <id>sequential-integration-tests</id>
                <goals>
                  <goal>integration-test</goal>
                  <goal>verify</goal>
                </goals>
                <configuration>
                  <forkedProcessTimeoutInSeconds>${fs.azure.scale.test.timeout}</forkedProcessTimeoutInSeconds>
                  <trimStackTrace>false</trimStackTrace>
                  <systemPropertyVariables>
                    <test.parallel.execution>false</test.parallel.execution>
                    <fs.azure.scale.test.enabled>${fs.azure.scale.test.enabled}</fs.azure.scale.test.enabled>
                    <fs.azure.scale.test.huge.filesize>${fs.azure.scale.test.huge.filesize}</fs.azure.scale.test.huge.filesize>
                    <fs.azure.scale.test.huge.huge.partitionsize>${fs.azure.scale.test.huge.partitionsize}</fs.azure.scale.test.huge.huge.partitionsize>
                    <fs.azure.scale.test.timeout>${fs.azure.scale.test.timeout}</fs.azure.scale.test.timeout>
                    <fs.azure.scale.test.list.performance.threads>${fs.azure.scale.test.list.performance.threads}</fs.azure.scale.test.list.performance.threads>
                    <fs.azure.scale.test.list.performance.files>${fs.azure.scale.test.list.performance.files}</fs.azure.scale.test.list.performance.files>
                  </systemPropertyVariables>
                  <includes>
                    <include>**/ITestWasbAbfsCompatibility.java</include>
                    <include>**/ITestFileSystemOperationsExceptionHandlingMultiThreaded.java</include>
                    <include>**/ITestFileSystemOperationsWithThreads.java</include>
                    <include>**/ITestOutOfBandAzureBlobOperationsLive.java</include>
                    <include>**/ITestNativeAzureFileSystemAuthorizationWithOwner.java</include>
                    <include>**/ITestNativeAzureFileSystemConcurrencyLive.java</include>
                    <include>**/ITestNativeAzureFileSystemLive.java</include>
                    <include>**/ITestNativeAzureFSPageBlobLive.java</include>
                    <include>**/ITestAzureBlobFileSystemRandomRead.java</include>
                    <include>**/ITestWasbRemoteCallHelper.java</include>
                    <include>**/ITestBlockBlobInputStream.java</include>
                    <include>**/ITestNativeFileSystemStatistics.java</include>
                  </includes>
                </configuration>
              </execution>
            </executions>
          </plugin>
        </plugins>
      </build>
    </profile>

    <profile>
      <id>sequential-tests</id>
      <activation>
        <property>
          <name>!parallel-tests</name>
        </property>
      </activation>
      <build>
        <plugins>
          <plugin>
            <groupId>org.apache.maven.plugins</groupId>
            <artifactId>maven-failsafe-plugin</artifactId>
            <executions>
              <execution>
                <goals>
                  <goal>integration-test</goal>
                  <goal>verify</goal>
                </goals>
                <configuration>
                  <systemPropertyVariables>
                    <!-- Propagate scale parameters -->
                    <fs.azure.scale.test.enabled>${fs.azure.scale.test.enabled}</fs.azure.scale.test.enabled>
                    <fs.azure.scale.test.huge.filesize>${fs.azure.scale.test.huge.filesize}</fs.azure.scale.test.huge.filesize>
                    <fs.azure.scale.test.timeout>${fs.azure.scale.test.timeout}</fs.azure.scale.test.timeout>
                    <fs.azure.scale.test.list.performance.threads>${fs.azure.scale.test.list.performance.threads}</fs.azure.scale.test.list.performance.threads>
                    <fs.azure.scale.test.list.performance.files>${fs.azure.scale.test.list.performance.files}</fs.azure.scale.test.list.performance.files>
                  </systemPropertyVariables>
                  <forkedProcessTimeoutInSeconds>${fs.azure.scale.test.timeout}</forkedProcessTimeoutInSeconds>
                  <trimStackTrace>false</trimStackTrace>
                </configuration>
              </execution>
            </executions>
          </plugin>
        </plugins>
      </build>
    </profile>

    <!-- Turn on scale tests-->
    <profile>
      <id>scale</id>
      <activation>
        <property>
          <name>scale</name>
        </property>
      </activation>
      <properties>
        <fs.azure.scale.test.enabled>true</fs.azure.scale.test.enabled>
      </properties>
    </profile>
  </profiles>
</project><|MERGE_RESOLUTION|>--- conflicted
+++ resolved
@@ -19,11 +19,7 @@
   <parent>
     <groupId>org.apache.hadoop</groupId>
     <artifactId>hadoop-project</artifactId>
-<<<<<<< HEAD
     <version>3.4.0-SNAPSHOT</version>
-=======
-    <version>3.2.1</version>
->>>>>>> a6df05bf
     <relativePath>../../hadoop-project</relativePath>
   </parent>
   <artifactId>hadoop-azure</artifactId>
@@ -54,9 +50,10 @@
   <build>
     <plugins>
       <plugin>
-        <groupId>com.github.spotbugs</groupId>
-        <artifactId>spotbugs-maven-plugin</artifactId>
+        <groupId>org.codehaus.mojo</groupId>
+        <artifactId>findbugs-maven-plugin</artifactId>
         <configuration>
+          <findbugsXmlOutput>true</findbugsXmlOutput>
           <xmlOutput>true</xmlOutput>
           <excludeFilterFile>${basedir}/dev-support/findbugs-exclude.xml
           </excludeFilterFile>
@@ -103,11 +100,11 @@
             </configuration>
           </execution>
         </executions>
-       </plugin>
+      </plugin>
 
     </plugins>
 
-
+    
     <!--
        The following is to suppress a m2e warning in eclipse
        (m2e doesn't know how to handle maven-enforcer:enforce, so we have to tell m2e to ignore it)
@@ -349,6 +346,15 @@
                   </includes>
                   <excludes>
                     <exclude>**/azure/**/TestRollingWindowAverage*.java</exclude>
+                    <!-- Exclude Azure broken tests -->
+                    <exclude>**/azure/TestNativeAzureFileSystemMocked*.java</exclude>
+                    <exclude>**/azure/TestBlobMetadata</exclude>
+                    <exclude>**/azure/TestWasbFsck</exclude>
+                    <exclude>**/azure/TestNativeAzureFileSystemConcurrency</exclude>
+                    <exclude>**/azure/TestOutOfBandAzureBlobOperations</exclude>
+                    <exclude>**/azure/TestNativeAzureFileSystemOperationsMocked</exclude>
+                    <exclude>**/azure/TestNativeAzureFileSystemContractMocked</exclude>
+                    <exclude>**/azure/TestNativeAzureFileSystemFileNameCheck</exclude>
                   </excludes>
                 </configuration>
               </execution>
@@ -558,10 +564,6 @@
                     <exclude>**/azurebfs/ITestAbfsReadWriteAndSeek.java</exclude>
                     <exclude>**/azurebfs/ITestAzureBlobFileSystemListStatus.java</exclude>
                     <exclude>**/azurebfs/extensions/ITestAbfsDelegationTokens.java</exclude>
-<<<<<<< HEAD
-                    <exclude>**/azurebfs/ITestSmallWriteOptimization.java</exclude>
-=======
->>>>>>> a6df05bf
                   </excludes>
 
                 </configuration>
@@ -601,10 +603,6 @@
                     <include>**/azurebfs/ITestAbfsReadWriteAndSeek.java</include>
                     <include>**/azurebfs/ITestAzureBlobFileSystemListStatus.java</include>
                     <include>**/azurebfs/extensions/ITestAbfsDelegationTokens.java</include>
-<<<<<<< HEAD
-                    <include>**/azurebfs/ITestSmallWriteOptimization.java</include>
-=======
->>>>>>> a6df05bf
                   </includes>
                 </configuration>
               </execution>
@@ -667,6 +665,15 @@
                   </includes>
                   <excludes>
                     <exclude>**/TestRollingWindowAverage*.java</exclude>
+                    <!-- Exclude Azure broken tests -->
+                    <exclude>**/TestNativeAzureFileSystemMocked*.java</exclude>
+                    <exclude>**/TestBlobMetadata</exclude>
+                    <exclude>**/TestWasbFsck</exclude>
+                    <exclude>**/TestNativeAzureFileSystemConcurrency</exclude>
+                    <exclude>**/TestOutOfBandAzureBlobOperations</exclude>
+                    <exclude>**/TestNativeAzureFileSystemOperationsMocked</exclude>
+                    <exclude>**/TestNativeAzureFileSystemContractMocked</exclude>
+                    <exclude>**/TestNativeAzureFileSystemFileNameCheck</exclude>
                   </excludes>
                 </configuration>
               </execution>
