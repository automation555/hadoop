--- conflicted
+++ resolved
@@ -23,19 +23,11 @@
   <parent>
     <groupId>org.apache.hadoop</groupId>
     <artifactId>hadoop-project</artifactId>
-<<<<<<< HEAD
-    <version>3.0.0-alpha4-SNAPSHOT</version>
-    <relativePath>../hadoop-project</relativePath>
-  </parent>
-  <artifactId>hadoop-assemblies</artifactId>
-  <version>3.0.0-alpha4-SNAPSHOT</version>
-=======
     <version>3.0.0-beta1-SNAPSHOT</version>
     <relativePath>../hadoop-project</relativePath>
   </parent>
   <artifactId>hadoop-assemblies</artifactId>
   <version>3.0.0-beta1-SNAPSHOT</version>
->>>>>>> 7576a688
   <name>Apache Hadoop Assemblies</name>
   <description>Apache Hadoop Assemblies</description>
 
