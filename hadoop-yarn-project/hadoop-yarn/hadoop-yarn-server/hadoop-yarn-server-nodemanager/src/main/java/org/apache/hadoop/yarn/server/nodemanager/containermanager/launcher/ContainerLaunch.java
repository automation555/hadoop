/**
* Licensed to the Apache Software Foundation (ASF) under one
* or more contributor license agreements.  See the NOTICE file
* distributed with this work for additional information
* regarding copyright ownership.  The ASF licenses this file
* to you under the Apache License, Version 2.0 (the
* "License"); you may not use this file except in compliance
* with the License.  You may obtain a copy of the License at
*
*     http://www.apache.org/licenses/LICENSE-2.0
*
* Unless required by applicable law or agreed to in writing, software
* distributed under the License is distributed on an "AS IS" BASIS,
* WITHOUT WARRANTIES OR CONDITIONS OF ANY KIND, either express or implied.
* See the License for the specific language governing permissions and
* limitations under the License.
*/

package org.apache.hadoop.yarn.server.nodemanager.containermanager.launcher;

import static org.apache.hadoop.fs.CreateFlag.CREATE;
import static org.apache.hadoop.fs.CreateFlag.OVERWRITE;
import org.slf4j.Logger;
import org.slf4j.LoggerFactory;

import java.io.DataOutputStream;
import java.io.File;
import java.io.IOException;
import java.io.PrintStream;
import java.nio.ByteBuffer;
import java.nio.charset.StandardCharsets;
import java.util.ArrayList;
import java.util.EnumSet;
import java.util.HashMap;
import java.util.List;
import java.util.Map;
import java.util.Map.Entry;
import java.util.concurrent.Callable;
import java.util.concurrent.atomic.AtomicBoolean;

import org.apache.hadoop.conf.Configuration;
import org.apache.hadoop.fs.FSDataInputStream;
import org.apache.hadoop.fs.FileContext;
import org.apache.hadoop.fs.FileStatus;
import org.apache.hadoop.fs.FileSystem;
import org.apache.hadoop.fs.FileUtil;
import org.apache.hadoop.fs.LocalDirAllocator;
import org.apache.hadoop.fs.Path;
import org.apache.hadoop.io.IOUtils;
import org.apache.hadoop.security.Credentials;
import org.apache.hadoop.util.Shell;
import org.apache.hadoop.util.StringUtils;
import org.apache.hadoop.yarn.api.ApplicationConstants;
import org.apache.hadoop.yarn.api.ApplicationConstants.Environment;
import org.apache.hadoop.yarn.api.records.ContainerExitStatus;
import org.apache.hadoop.yarn.api.records.ContainerId;
import org.apache.hadoop.yarn.api.records.ContainerLaunchContext;
import org.apache.hadoop.yarn.api.records.SignalContainerCommand;
import org.apache.hadoop.yarn.conf.YarnConfiguration;
import org.apache.hadoop.yarn.event.Dispatcher;
import org.apache.hadoop.yarn.exceptions.ConfigurationException;
import org.apache.hadoop.yarn.exceptions.YarnException;
import org.apache.hadoop.yarn.ipc.RPCUtil;
import org.apache.hadoop.yarn.server.nodemanager.ContainerExecutor;
import org.apache.hadoop.yarn.server.nodemanager.ContainerExecutor.DelayedProcessKiller;
import org.apache.hadoop.yarn.server.nodemanager.ContainerExecutor.ExitCode;
import org.apache.hadoop.yarn.server.nodemanager.ContainerExecutor.Signal;
import org.apache.hadoop.yarn.server.nodemanager.Context;
import org.apache.hadoop.yarn.server.nodemanager.LocalDirsHandlerService;
import org.apache.hadoop.yarn.server.nodemanager.WindowsSecureContainerExecutor;
import org.apache.hadoop.yarn.server.nodemanager.containermanager.ContainerManagerImpl;
import org.apache.hadoop.yarn.server.nodemanager.containermanager.application.Application;
import org.apache.hadoop.yarn.server.nodemanager.containermanager.container.Container;
import org.apache.hadoop.yarn.server.nodemanager.containermanager.container.ContainerDiagnosticsUpdateEvent;
import org.apache.hadoop.yarn.server.nodemanager.containermanager.container.ContainerEvent;
import org.apache.hadoop.yarn.server.nodemanager.containermanager.container.ContainerEventType;
import org.apache.hadoop.yarn.server.nodemanager.containermanager.container.ContainerExitEvent;
import org.apache.hadoop.yarn.server.nodemanager.containermanager.container.ContainerKillEvent;
import org.apache.hadoop.yarn.server.nodemanager.containermanager.container.ContainerState;
import org.apache.hadoop.yarn.server.nodemanager.containermanager.localizer.ContainerLocalizer;
import org.apache.hadoop.yarn.server.nodemanager.containermanager.localizer.ResourceLocalizationService;
import org.apache.hadoop.yarn.server.nodemanager.executor.ContainerPrepareContext;
import org.apache.hadoop.yarn.server.nodemanager.executor.ContainerSignalContext;
import org.apache.hadoop.yarn.server.nodemanager.executor.ContainerStartContext;
import org.apache.hadoop.yarn.server.nodemanager.util.ProcessIdFileReader;
import org.apache.hadoop.yarn.util.Apps;
import org.apache.hadoop.yarn.util.AuxiliaryServiceHelper;

import com.google.common.annotations.VisibleForTesting;
import org.slf4j.Logger;
import org.slf4j.LoggerFactory;
<<<<<<< HEAD
import org.apache.hadoop.yarn.util.ConverterUtils;
=======
>>>>>>> 453d48bd

public class ContainerLaunch implements Callable<Integer> {

  private static final Logger LOG =
       LoggerFactory.getLogger(ContainerLaunch.class);

  private static final String CONTAINER_PRE_LAUNCH_PREFIX = "prelaunch";
  public static final String CONTAINER_PRE_LAUNCH_STDOUT = CONTAINER_PRE_LAUNCH_PREFIX + ".out";
  public static final String CONTAINER_PRE_LAUNCH_STDERR = CONTAINER_PRE_LAUNCH_PREFIX + ".err";

  public static final String CONTAINER_SCRIPT =
    Shell.appendScriptExtension("launch_container");

  public static final String FINAL_CONTAINER_TOKENS_FILE = "container_tokens";

  private static final String PID_FILE_NAME_FMT = "%s.pid";
  private static final String EXIT_CODE_FILE_SUFFIX = ".exitcode";

  protected final Dispatcher dispatcher;
  protected final ContainerExecutor exec;
  protected final Application app;
  protected final Container container;
  private final Configuration conf;
  private final Context context;
  private final ContainerManagerImpl containerManager;

  protected AtomicBoolean containerAlreadyLaunched = new AtomicBoolean(false);
  protected AtomicBoolean shouldPauseContainer = new AtomicBoolean(false);

  protected AtomicBoolean completed = new AtomicBoolean(false);

  private volatile boolean killedBeforeStart = false;
  private long sleepDelayBeforeSigKill = 250;
  private long maxKillWaitTime = 2000;

  protected Path pidFilePath = null;

  protected final LocalDirsHandlerService dirsHandler;

  public ContainerLaunch(Context context, Configuration configuration,
      Dispatcher dispatcher, ContainerExecutor exec, Application app,
      Container container, LocalDirsHandlerService dirsHandler,
      ContainerManagerImpl containerManager) {
    this.context = context;
    this.conf = configuration;
    this.app = app;
    this.exec = exec;
    this.container = container;
    this.dispatcher = dispatcher;
    this.dirsHandler = dirsHandler;
    this.containerManager = containerManager;
    this.sleepDelayBeforeSigKill =
        conf.getLong(YarnConfiguration.NM_SLEEP_DELAY_BEFORE_SIGKILL_MS,
            YarnConfiguration.DEFAULT_NM_SLEEP_DELAY_BEFORE_SIGKILL_MS);
    this.maxKillWaitTime =
        conf.getLong(YarnConfiguration.NM_PROCESS_KILL_WAIT_MS,
            YarnConfiguration.DEFAULT_NM_PROCESS_KILL_WAIT_MS);
  }

  @VisibleForTesting
  public static String expandEnvironment(String var,
      Path containerLogDir) {
    var = var.replace(ApplicationConstants.LOG_DIR_EXPANSION_VAR,
      containerLogDir.toString());
    var = var.replace(ApplicationConstants.CLASS_PATH_SEPARATOR,
      File.pathSeparator);

    // replace parameter expansion marker. e.g. {{VAR}} on Windows is replaced
    // as %VAR% and on Linux replaced as "$VAR"
    if (Shell.WINDOWS) {
      var = var.replaceAll("(\\{\\{)|(\\}\\})", "%");
    } else {
      var = var.replace(ApplicationConstants.PARAMETER_EXPANSION_LEFT, "$");
      var = var.replace(ApplicationConstants.PARAMETER_EXPANSION_RIGHT, "");
    }
    return var;
  }

  @Override
  @SuppressWarnings("unchecked") // dispatcher not typed
  public Integer call() {
    if (!validateContainerState()) {
      return 0;
    }

    final ContainerLaunchContext launchContext = container.getLaunchContext();
    ContainerId containerID = container.getContainerId();
    String containerIdStr = containerID.toString();
    final List<String> command = launchContext.getCommands();
    int ret = -1;

    Path containerLogDir;
    try {
      Map<Path, List<String>> localResources = getLocalizedResources();

      final String user = container.getUser();
      // /////////////////////////// Variable expansion
      // Before the container script gets written out.
      List<String> newCmds = new ArrayList<String>(command.size());
      String appIdStr = app.getAppId().toString();
      String relativeContainerLogDir = ContainerLaunch
          .getRelativeContainerLogDir(appIdStr, containerIdStr);
      containerLogDir =
          dirsHandler.getLogPathForWrite(relativeContainerLogDir, false);
      recordContainerLogDir(containerID, containerLogDir.toString());
      for (String str : command) {
        // TODO: Should we instead work via symlinks without this grammar?
        newCmds.add(expandEnvironment(str, containerLogDir));
      }
      launchContext.setCommands(newCmds);

      Map<String, String> environment = launchContext.getEnvironment();
      // Make a copy of env to iterate & do variable expansion
      for (Entry<String, String> entry : environment.entrySet()) {
        String value = entry.getValue();
        value = expandEnvironment(value, containerLogDir);
        entry.setValue(value);
      }
      // /////////////////////////// End of variable expansion

      FileContext lfs = FileContext.getLocalFSFileContext();

      Path nmPrivateContainerScriptPath = dirsHandler.getLocalPathForWrite(
          getContainerPrivateDir(appIdStr, containerIdStr) + Path.SEPARATOR
              + CONTAINER_SCRIPT);
      Path nmPrivateTokensPath = dirsHandler.getLocalPathForWrite(
          getContainerPrivateDir(appIdStr, containerIdStr) + Path.SEPARATOR
              + String.format(ContainerLocalizer.TOKEN_FILE_NAME_FMT,
              containerIdStr));
      Path nmPrivateClasspathJarDir = dirsHandler.getLocalPathForWrite(
          getContainerPrivateDir(appIdStr, containerIdStr));
      DataOutputStream containerScriptOutStream = null;
      DataOutputStream tokensOutStream = null;

      // Select the working directory for the container
      Path containerWorkDir = deriveContainerWorkDir();
      recordContainerWorkDir(containerID, containerWorkDir.toString());

      String pidFileSubpath = getPidFileSubpath(appIdStr, containerIdStr);
      // pid file should be in nm private dir so that it is not 
      // accessible by users
      pidFilePath = dirsHandler.getLocalPathForWrite(pidFileSubpath);
      List<String> localDirs = dirsHandler.getLocalDirs();
      List<String> logDirs = dirsHandler.getLogDirs();
      List<String> filecacheDirs = getNMFilecacheDirs(localDirs);
      List<String> userLocalDirs = getUserLocalDirs(localDirs);
      List<String> containerLocalDirs = getContainerLocalDirs(localDirs);
      List<String> containerLogDirs = getContainerLogDirs(logDirs);

      if (!dirsHandler.areDisksHealthy()) {
        ret = ContainerExitStatus.DISKS_FAILED;
        throw new IOException("Most of the disks failed. "
            + dirsHandler.getDisksHealthReport(false));
      }
      try {
        // /////////// Write out the container-script in the nmPrivate space.
        List<Path> appDirs = new ArrayList<Path>(localDirs.size());
        for (String localDir : localDirs) {
          Path usersdir = new Path(localDir, ContainerLocalizer.USERCACHE);
          Path userdir = new Path(usersdir, user);
          Path appsdir = new Path(userdir, ContainerLocalizer.APPCACHE);
          appDirs.add(new Path(appsdir, appIdStr));
        }
        containerScriptOutStream =
            lfs.create(nmPrivateContainerScriptPath,
                EnumSet.of(CREATE, OVERWRITE));

        // Set the token location too.
        environment.put(
            ApplicationConstants.CONTAINER_TOKEN_FILE_ENV_NAME,
            new Path(containerWorkDir,
                FINAL_CONTAINER_TOKENS_FILE).toUri().getPath());
        // Sanitize the container's environment
        sanitizeEnv(environment, containerWorkDir, appDirs, userLocalDirs,
            containerLogDirs, localResources, nmPrivateClasspathJarDir);

        prepareContainer(localResources, containerLocalDirs);

        // Write out the environment
        exec.writeLaunchEnv(containerScriptOutStream, environment,
            localResources, launchContext.getCommands(),
            new Path(containerLogDirs.get(0)), user);
        // /////////// End of writing out container-script

        // /////////// Write out the container-tokens in the nmPrivate space.
        tokensOutStream =
            lfs.create(nmPrivateTokensPath, EnumSet.of(CREATE, OVERWRITE));
        Credentials creds = container.getCredentials();
        creds.writeTokenStorageToStream(tokensOutStream);
        // /////////// End of writing out container-tokens
      } finally {
        IOUtils.cleanupWithLogger(LOG, containerScriptOutStream,
            tokensOutStream);
      }

      ret = launchContainer(new ContainerStartContext.Builder()
          .setContainer(container)
          .setLocalizedResources(localResources)
          .setNmPrivateContainerScriptPath(nmPrivateContainerScriptPath)
          .setNmPrivateTokensPath(nmPrivateTokensPath)
          .setUser(user)
          .setAppId(appIdStr)
          .setContainerWorkDir(containerWorkDir)
          .setLocalDirs(localDirs)
          .setLogDirs(logDirs)
          .setFilecacheDirs(filecacheDirs)
          .setUserLocalDirs(userLocalDirs)
          .setContainerLocalDirs(containerLocalDirs)
          .setContainerLogDirs(containerLogDirs).build());
    } catch (ConfigurationException e) {
      LOG.error("Failed to launch container due to configuration error.", e);
      dispatcher.getEventHandler().handle(new ContainerExitEvent(
          containerID, ContainerEventType.CONTAINER_EXITED_WITH_FAILURE, ret,
          e.getMessage()));
      // Mark the node as unhealthy
      context.getNodeStatusUpdater().reportException(e);
      return ret;
    } catch (Throwable e) {
      LOG.warn("Failed to launch container.", e);
      dispatcher.getEventHandler().handle(new ContainerExitEvent(
          containerID, ContainerEventType.CONTAINER_EXITED_WITH_FAILURE, ret,
          e.getMessage()));
      return ret;
    } finally {
      setContainerCompletedStatus(ret);
    }

    handleContainerExitCode(ret, containerLogDir);
    return ret;
  }

  private Path deriveContainerWorkDir() throws IOException {

    final String containerWorkDirPath =
        ContainerLocalizer.USERCACHE +
        Path.SEPARATOR +
        container.getUser() +
        Path.SEPARATOR +
        ContainerLocalizer.APPCACHE +
        Path.SEPARATOR +
        app.getAppId().toString() +
        Path.SEPARATOR +
        container.getContainerId().toString();

    final Path containerWorkDir =
        dirsHandler.getLocalPathForWrite(
          containerWorkDirPath,
          LocalDirAllocator.SIZE_UNKNOWN, false);

    return containerWorkDir;
  }

  private void prepareContainer(Map<Path, List<String>> localResources,
      List<String> containerLocalDirs) throws IOException {

    exec.prepareContainer(new ContainerPrepareContext.Builder()
        .setContainer(container)
        .setLocalizedResources(localResources)
        .setUser(container.getUser())
        .setContainerLocalDirs(containerLocalDirs)
        .setCommands(container.getLaunchContext().getCommands())
        .build());
  }

  @SuppressWarnings("unchecked")
  protected boolean validateContainerState() {
    // CONTAINER_KILLED_ON_REQUEST should not be missed if the container
    // is already at KILLING
    if (container.getContainerState() == ContainerState.KILLING) {
      dispatcher.getEventHandler().handle(
          new ContainerExitEvent(container.getContainerId(),
              ContainerEventType.CONTAINER_KILLED_ON_REQUEST,
              Shell.WINDOWS ? ExitCode.FORCE_KILLED.getExitCode() :
                  ExitCode.TERMINATED.getExitCode(),
              "Container terminated before launch."));
      return false;
    }

    return true;
  }

  protected List<String> getContainerLogDirs(List<String> logDirs) {
    List<String> containerLogDirs = new ArrayList<>(logDirs.size());
    String appIdStr = app.getAppId().toString();
    String containerIdStr = container.getContainerId().toString();
    String relativeContainerLogDir = ContainerLaunch
        .getRelativeContainerLogDir(appIdStr, containerIdStr);

    for (String logDir : logDirs) {
      containerLogDirs.add(logDir + Path.SEPARATOR + relativeContainerLogDir);
    }

    return containerLogDirs;
  }

  protected List<String> getContainerLocalDirs(List<String> localDirs) {
    List<String> containerLocalDirs = new ArrayList<>(localDirs.size());
    String user = container.getUser();
    String appIdStr = app.getAppId().toString();
    String relativeContainerLocalDir = ContainerLocalizer.USERCACHE
        + Path.SEPARATOR + user + Path.SEPARATOR + ContainerLocalizer.APPCACHE
        + Path.SEPARATOR + appIdStr + Path.SEPARATOR;

    for (String localDir : localDirs) {
      containerLocalDirs.add(localDir + Path.SEPARATOR
          + relativeContainerLocalDir);
    }

    return containerLocalDirs;
  }

  protected List<String> getUserLocalDirs(List<String> localDirs) {
    List<String> userLocalDirs = new ArrayList<>(localDirs.size());
    String user = container.getUser();

    for (String localDir : localDirs) {
      String userLocalDir = localDir + Path.SEPARATOR +
          ContainerLocalizer.USERCACHE + Path.SEPARATOR + user
          + Path.SEPARATOR;

      userLocalDirs.add(userLocalDir);
    }

    return userLocalDirs;
  }

  protected List<String> getNMFilecacheDirs(List<String> localDirs) {
    List<String> filecacheDirs = new ArrayList<>(localDirs.size());

    for (String localDir : localDirs) {
      String filecacheDir = localDir + Path.SEPARATOR +
          ContainerLocalizer.FILECACHE;

      filecacheDirs.add(filecacheDir);
    }

    return filecacheDirs;
  }


  protected Map<Path, List<String>> getLocalizedResources()
      throws YarnException {
    Map<Path, List<String>> localResources = container.getLocalizedResources();
    if (localResources == null) {
      throw RPCUtil.getRemoteException(
          "Unable to get local resources when Container " + container
              + " is at " + container.getContainerState());
    }
    return localResources;
  }

  @SuppressWarnings("unchecked")
  protected int launchContainer(ContainerStartContext ctx)
      throws IOException, ConfigurationException {
    ContainerId containerId = container.getContainerId();
    if (container.isMarkedForKilling()) {
      LOG.info("Container " + containerId + " not launched as it has already "
          + "been marked for Killing");
      this.killedBeforeStart = true;
      return ExitCode.TERMINATED.getExitCode();
    }
    // LaunchContainer is a blocking call. We are here almost means the
    // container is launched, so send out the event.
    dispatcher.getEventHandler().handle(new ContainerEvent(
        containerId,
        ContainerEventType.CONTAINER_LAUNCHED));
    context.getNMStateStore().storeContainerLaunched(containerId);

    // Check if the container is signalled to be killed.
    if (!containerAlreadyLaunched.compareAndSet(false, true)) {
      LOG.info("Container " + containerId + " not launched as "
          + "cleanup already called");
      return ExitCode.TERMINATED.getExitCode();
    } else {
      exec.activateContainer(containerId, pidFilePath);
      return exec.launchContainer(ctx);
    }
  }

  protected void setContainerCompletedStatus(int exitCode) {
    ContainerId containerId = container.getContainerId();
    completed.set(true);
    exec.deactivateContainer(containerId);
    try {
      if (!container.shouldRetry(exitCode)) {
        context.getNMStateStore().storeContainerCompleted(containerId,
            exitCode);
      }
    } catch (IOException e) {
      LOG.error("Unable to set exit code for container " + containerId);
    }
  }

  @SuppressWarnings("unchecked")
  protected void handleContainerExitCode(int exitCode, Path containerLogDir) {
    ContainerId containerId = container.getContainerId();

    if (LOG.isDebugEnabled()) {
      LOG.debug("Container " + containerId + " completed with exit code "
          + exitCode);
    }

    StringBuilder diagnosticInfo =
        new StringBuilder("Container exited with a non-zero exit code ");
    diagnosticInfo.append(exitCode);
    diagnosticInfo.append(". ");
    if (exitCode == ExitCode.FORCE_KILLED.getExitCode()
        || exitCode == ExitCode.TERMINATED.getExitCode()) {
      // If the process was killed, Send container_cleanedup_after_kill and
      // just break out of this method.

      // If Container was killed before starting... NO need to do this.
      if (!killedBeforeStart) {
        dispatcher.getEventHandler().handle(
            new ContainerExitEvent(containerId,
                ContainerEventType.CONTAINER_KILLED_ON_REQUEST, exitCode,
                diagnosticInfo.toString()));
      }
    } else if (exitCode != 0) {
      handleContainerExitWithFailure(containerId, exitCode, containerLogDir,
          diagnosticInfo);
    } else {
      LOG.info("Container " + containerId + " succeeded ");
      dispatcher.getEventHandler().handle(
          new ContainerEvent(containerId,
              ContainerEventType.CONTAINER_EXITED_WITH_SUCCESS));
    }
  }

  /**
   * Tries to tail and fetch TAIL_SIZE_IN_BYTES of data from the error log.
   * ErrorLog filename is not fixed and depends upon app, hence file name
   * pattern is used.
   *
   * @param containerID
   * @param ret
   * @param containerLogDir
   * @param diagnosticInfo
   */
  @SuppressWarnings("unchecked")
  protected void handleContainerExitWithFailure(ContainerId containerID,
      int ret, Path containerLogDir, StringBuilder diagnosticInfo) {
    LOG.warn("Container launch failed : " + diagnosticInfo.toString());

    FileSystem fileSystem = null;
    long tailSizeInBytes =
        conf.getLong(YarnConfiguration.NM_CONTAINER_STDERR_BYTES,
            YarnConfiguration.DEFAULT_NM_CONTAINER_STDERR_BYTES);

    // Append container prelaunch stderr to diagnostics
    try {
      fileSystem = FileSystem.getLocal(conf).getRaw();
      FileStatus preLaunchErrorFileStatus = fileSystem
          .getFileStatus(new Path(containerLogDir, ContainerLaunch.CONTAINER_PRE_LAUNCH_STDERR));

      Path errorFile = preLaunchErrorFileStatus.getPath();
      long fileSize = preLaunchErrorFileStatus.getLen();

      diagnosticInfo.append("Error file: ")
          .append(ContainerLaunch.CONTAINER_PRE_LAUNCH_STDERR).append(".\n");
      ;

      byte[] tailBuffer = tailFile(errorFile, fileSize, tailSizeInBytes);
      diagnosticInfo.append("Last ").append(tailSizeInBytes)
          .append(" bytes of ").append(errorFile.getName()).append(" :\n")
          .append(new String(tailBuffer, StandardCharsets.UTF_8));
    } catch (IOException e) {
      LOG.error("Failed to get tail of the container's prelaunch error log file", e);
    }

    // Append container stderr to diagnostics
    String errorFileNamePattern =
        conf.get(YarnConfiguration.NM_CONTAINER_STDERR_PATTERN,
            YarnConfiguration.DEFAULT_NM_CONTAINER_STDERR_PATTERN);

    try {
      if (fileSystem == null) {
        fileSystem = FileSystem.getLocal(conf).getRaw();
      }
      FileStatus[] errorFileStatuses = fileSystem
          .globStatus(new Path(containerLogDir, errorFileNamePattern));
      if (errorFileStatuses != null && errorFileStatuses.length != 0) {
        Path errorFile = errorFileStatuses[0].getPath();
        long fileSize = errorFileStatuses[0].getLen();

        // if more than one file matches the stderr pattern, take the latest
        // modified file, and also append the file names in the diagnosticInfo
        if (errorFileStatuses.length > 1) {
          String[] errorFileNames = new String[errorFileStatuses.length];
          long latestModifiedTime = errorFileStatuses[0].getModificationTime();
          errorFileNames[0] = errorFileStatuses[0].getPath().getName();
          for (int i = 1; i < errorFileStatuses.length; i++) {
            errorFileNames[i] = errorFileStatuses[i].getPath().getName();
            if (errorFileStatuses[i]
                .getModificationTime() > latestModifiedTime) {
              latestModifiedTime = errorFileStatuses[i].getModificationTime();
              errorFile = errorFileStatuses[i].getPath();
              fileSize = errorFileStatuses[i].getLen();
            }
          }
          diagnosticInfo.append("Error files: ")
              .append(StringUtils.join(", ", errorFileNames)).append(".\n");
        }

        byte[] tailBuffer = tailFile(errorFile, fileSize, tailSizeInBytes);
        String tailBufferMsg = new String(tailBuffer, StandardCharsets.UTF_8);
        diagnosticInfo.append("Last ").append(tailSizeInBytes)
            .append(" bytes of ").append(errorFile.getName()).append(" :\n")
            .append(tailBufferMsg).append("\n")
            .append(analysesErrorMsgOfContainerExitWithFailure(tailBufferMsg));

      }
    } catch (IOException e) {
      LOG.error("Failed to get tail of the container's error log file", e);
    }
    this.dispatcher.getEventHandler()
        .handle(new ContainerExitEvent(containerID,
            ContainerEventType.CONTAINER_EXITED_WITH_FAILURE, ret,
            diagnosticInfo.toString()));
  }

  private byte[] tailFile(Path filePath, long fileSize, long tailSizeInBytes) throws IOException {
    FSDataInputStream errorFileIS = null;
    FileSystem fileSystem = FileSystem.getLocal(conf).getRaw();
    try {
      long startPosition =
          (fileSize < tailSizeInBytes) ? 0 : fileSize - tailSizeInBytes;
      int bufferSize =
          (int) ((fileSize < tailSizeInBytes) ? fileSize : tailSizeInBytes);
      byte[] tailBuffer = new byte[bufferSize];
      errorFileIS = fileSystem.open(filePath);
      errorFileIS.readFully(startPosition, tailBuffer);
      return tailBuffer;
    } finally {
      IOUtils.cleanupWithLogger(LOG, errorFileIS);
    }
  }

  private String analysesErrorMsgOfContainerExitWithFailure(String errorMsg) {
    StringBuilder analysis = new StringBuilder();
    if (errorMsg.indexOf("Error: Could not find or load main class"
        + " org.apache.hadoop.mapreduce") != -1) {
      analysis.append("Please check whether your etc/hadoop/mapred-site.xml "
          + "contains the below configuration:\n");
      analysis.append("<property>\n")
          .append("  <name>yarn.app.mapreduce.am.env</name>\n")
          .append("  <value>HADOOP_MAPRED_HOME=${full path of your hadoop "
              + "distribution directory}</value>\n")
          .append("</property>\n<property>\n")
          .append("  <name>mapreduce.map.env</name>\n")
          .append("  <value>HADOOP_MAPRED_HOME=${full path of your hadoop "
              + "distribution directory}</value>\n")
          .append("</property>\n<property>\n")
          .append("  <name>mapreduce.reduce.e nv</name>\n")
          .append("  <value>HADOOP_MAPRED_HOME=${full path of your hadoop "
              + "distribution directory}</value>\n")
          .append("</property>\n");
    }
    return analysis.toString();
  }

  protected String getPidFileSubpath(String appIdStr, String containerIdStr) {
    return getContainerPrivateDir(appIdStr, containerIdStr) + Path.SEPARATOR
        + String.format(ContainerLaunch.PID_FILE_NAME_FMT, containerIdStr);
  }
  
  /**
   * Cleanup the container.
   * Cancels the launch if launch has not started yet or signals
   * the executor to not execute the process if not already done so.
   * Also, sends a SIGTERM followed by a SIGKILL to the process if
   * the process id is available.
   * @throws IOException
   */
  @SuppressWarnings("unchecked") // dispatcher not typed
  public void cleanupContainer() throws IOException {
    ContainerId containerId = container.getContainerId();
    String containerIdStr = containerId.toString();
    LOG.info("Cleaning up container " + containerIdStr);

    try {
      context.getNMStateStore().storeContainerKilled(containerId);
    } catch (IOException e) {
      LOG.error("Unable to mark container " + containerId
          + " killed in store", e);
    }

    // launch flag will be set to true if process already launched
    boolean alreadyLaunched =
        !containerAlreadyLaunched.compareAndSet(false, true);
    if (!alreadyLaunched) {
      LOG.info("Container " + containerIdStr + " not launched."
          + " No cleanup needed to be done");
      return;
    }
    if (LOG.isDebugEnabled()) {
      LOG.debug("Marking container " + containerIdStr + " as inactive");
    }
    // this should ensure that if the container process has not launched 
    // by this time, it will never be launched
    exec.deactivateContainer(containerId);

    if (LOG.isDebugEnabled()) {
      LOG.debug("Getting pid for container " + containerIdStr + " to kill"
          + " from pid file " 
          + (pidFilePath != null ? pidFilePath.toString() : "null"));
    }
    
    // however the container process may have already started
    try {

      // get process id from pid file if available
      // else if shell is still active, get it from the shell
      String processId = null;
      if (pidFilePath != null) {
        processId = getContainerPid(pidFilePath);
      }

      // kill process
      if (processId != null) {
        String user = container.getUser();
        if (LOG.isDebugEnabled()) {
          LOG.debug("Sending signal to pid " + processId + " as user " + user
              + " for container " + containerIdStr);
        }
        final Signal signal = sleepDelayBeforeSigKill > 0
          ? Signal.TERM
          : Signal.KILL;

        boolean result = exec.signalContainer(
            new ContainerSignalContext.Builder()
                .setContainer(container)
                .setUser(user)
                .setPid(processId)
                .setSignal(signal)
                .build());
        if (LOG.isDebugEnabled()) {
          LOG.debug("Sent signal " + signal + " to pid " + processId
              + " as user " + user + " for container " + containerIdStr
              + ", result=" + (result ? "success" : "failed"));
        }
        if (sleepDelayBeforeSigKill > 0) {
          new DelayedProcessKiller(container, user,
              processId, sleepDelayBeforeSigKill, Signal.KILL, exec).start();
        }
      }
    } catch (Exception e) {
      String message =
          "Exception when trying to cleanup container " + containerIdStr
              + ": " + StringUtils.stringifyException(e);
      LOG.warn(message);
      dispatcher.getEventHandler().handle(
        new ContainerDiagnosticsUpdateEvent(containerId, message));
    } finally {
      // cleanup pid file if present
      if (pidFilePath != null) {
        FileContext lfs = FileContext.getLocalFSFileContext();
        lfs.delete(pidFilePath, false);
        lfs.delete(pidFilePath.suffix(EXIT_CODE_FILE_SUFFIX), false);
      }
    }
  }

  /**
   * Send a signal to the container.
   *
   *
   * @throws IOException
   */
  @SuppressWarnings("unchecked") // dispatcher not typed
  public void signalContainer(SignalContainerCommand command)
      throws IOException {
    ContainerId containerId =
        container.getContainerTokenIdentifier().getContainerID();
    String containerIdStr = containerId.toString();
    String user = container.getUser();
    Signal signal = translateCommandToSignal(command);
    if (signal.equals(Signal.NULL)) {
      LOG.info("ignore signal command " + command);
      return;
    }

    LOG.info("Sending signal " + command + " to container " + containerIdStr);

    boolean alreadyLaunched =
        !containerAlreadyLaunched.compareAndSet(false, true);
    if (!alreadyLaunched) {
      LOG.info("Container " + containerIdStr + " not launched."
          + " Not sending the signal");
      return;
    }

    if (LOG.isDebugEnabled()) {
      LOG.debug("Getting pid for container " + containerIdStr
          + " to send signal to from pid file "
          + (pidFilePath != null ? pidFilePath.toString() : "null"));
    }

    try {
      // get process id from pid file if available
      // else if shell is still active, get it from the shell
      String processId = null;
      if (pidFilePath != null) {
        processId = getContainerPid(pidFilePath);
      }

      if (processId != null) {
        if (LOG.isDebugEnabled()) {
          LOG.debug("Sending signal to pid " + processId
              + " as user " + user
              + " for container " + containerIdStr);
        }

        boolean result = exec.signalContainer(
            new ContainerSignalContext.Builder()
                .setContainer(container)
                .setUser(user)
                .setPid(processId)
                .setSignal(signal)
                .build());

        String diagnostics = "Sent signal " + command
            + " (" + signal + ") to pid " + processId
            + " as user " + user
            + " for container " + containerIdStr
            + ", result=" + (result ? "success" : "failed");
        LOG.info(diagnostics);

        dispatcher.getEventHandler().handle(
            new ContainerDiagnosticsUpdateEvent(containerId, diagnostics));
      }
    } catch (Exception e) {
      String message =
          "Exception when sending signal to container " + containerIdStr
              + ": " + StringUtils.stringifyException(e);
      LOG.warn(message);
    }
  }

  @VisibleForTesting
  public static Signal translateCommandToSignal(
      SignalContainerCommand command) {
    Signal signal = Signal.NULL;
    switch (command) {
      case OUTPUT_THREAD_DUMP:
        // TODO for windows support.
        signal = Shell.WINDOWS ? Signal.NULL: Signal.QUIT;
        break;
      case GRACEFUL_SHUTDOWN:
        signal = Signal.TERM;
        break;
      case FORCEFUL_SHUTDOWN:
        signal = Signal.KILL;
        break;
    }
    return signal;
  }

  /**
   * Pause the container.
   * Cancels the launch if the container isn't launched yet. Otherwise asks the
   * executor to pause the container.
   * @throws IOException in case of errors.
   */
  @SuppressWarnings("unchecked") // dispatcher not typed
  public void pauseContainer() throws IOException {
    ContainerId containerId = container.getContainerId();
    String containerIdStr = containerId.toString();
    LOG.info("Pausing the container " + containerIdStr);

    // The pause event is only handled if the container is in the running state
    // (the container state machine), so we don't check for
    // shouldLaunchContainer over here

    if (!shouldPauseContainer.compareAndSet(false, true)) {
      LOG.info("Container " + containerId + " not paused as "
          + "resume already called");
      return;
    }

    try {
      // Pause the container
      exec.pauseContainer(container);

      // PauseContainer is a blocking call. We are here almost means the
      // container is paused, so send out the event.
      dispatcher.getEventHandler().handle(new ContainerEvent(
          containerId,
          ContainerEventType.CONTAINER_PAUSED));

      try {
        this.context.getNMStateStore().storeContainerPaused(
            container.getContainerId());
      } catch (IOException e) {
        LOG.warn("Could not store container [" + container.getContainerId()
            + "] state. The Container has been paused.", e);
      }
    } catch (Exception e) {
      String message =
          "Exception when trying to pause container " + containerIdStr
              + ": " + StringUtils.stringifyException(e);
      LOG.info(message);
      container.handle(new ContainerKillEvent(container.getContainerId(),
          ContainerExitStatus.PREEMPTED, "Container preempted as there was "
          + " an exception in pausing it."));
    }
  }

  /**
   * Resume the container.
   * Cancels the launch if the container isn't launched yet. Otherwise asks the
   * executor to pause the container.
   * @throws IOException in case of error.
   */
  @SuppressWarnings("unchecked") // dispatcher not typed
  public void resumeContainer() throws IOException {
    ContainerId containerId = container.getContainerId();
    String containerIdStr = containerId.toString();
    LOG.info("Resuming the container " + containerIdStr);

    // The resume event is only handled if the container is in a paused state
    // so we don't check for the launched flag here.

    // paused flag will be set to true if process already paused
    boolean alreadyPaused = !shouldPauseContainer.compareAndSet(false, true);
    if (!alreadyPaused) {
      LOG.info("Container " + containerIdStr + " not paused."
          + " No resume necessary");
      return;
    }

    // If the container has already started
    try {
      exec.resumeContainer(container);
      // ResumeContainer is a blocking call. We are here almost means the
      // container is resumed, so send out the event.
      dispatcher.getEventHandler().handle(new ContainerEvent(
          containerId,
          ContainerEventType.CONTAINER_RESUMED));

      try {
        this.context.getNMStateStore().removeContainerPaused(
            container.getContainerId());
      } catch (IOException e) {
        LOG.warn("Could not store container [" + container.getContainerId()
            + "] state. The Container has been resumed.", e);
      }
    } catch (Exception e) {
      String message =
          "Exception when trying to resume container " + containerIdStr
              + ": " + StringUtils.stringifyException(e);
      LOG.info(message);
      container.handle(new ContainerKillEvent(container.getContainerId(),
          ContainerExitStatus.PREEMPTED, "Container preempted as there was "
          + " an exception in pausing it."));
    }
  }

  /**
   * Loop through for a time-bounded interval waiting to
   * read the process id from a file generated by a running process.
   * @param pidFilePath File from which to read the process id
   * @return Process ID
   * @throws Exception
   */
  private String getContainerPid(Path pidFilePath) throws Exception {
    String containerIdStr = 
        container.getContainerId().toString();
    String processId = null;
    if (LOG.isDebugEnabled()) {
      LOG.debug("Accessing pid for container " + containerIdStr
          + " from pid file " + pidFilePath);
    }
    int sleepCounter = 0;
    final int sleepInterval = 100;

    // loop waiting for pid file to show up 
    // until our timer expires in which case we admit defeat
    while (true) {
      processId = ProcessIdFileReader.getProcessId(pidFilePath);
      if (processId != null) {
        if (LOG.isDebugEnabled()) {
          LOG.debug(
              "Got pid " + processId + " for container " + containerIdStr);
        }
        break;
      }
      else if ((sleepCounter*sleepInterval) > maxKillWaitTime) {
        LOG.info("Could not get pid for " + containerIdStr
        		+ ". Waited for " + maxKillWaitTime + " ms.");
        break;
      }
      else {
        ++sleepCounter;
        Thread.sleep(sleepInterval);
      }
    }
    return processId;
  }

  public static String getRelativeContainerLogDir(String appIdStr,
      String containerIdStr) {
    return appIdStr + Path.SEPARATOR + containerIdStr;
  }

  protected String getContainerPrivateDir(String appIdStr,
      String containerIdStr) {
    return getAppPrivateDir(appIdStr) + Path.SEPARATOR + containerIdStr
        + Path.SEPARATOR;
  }

  private String getAppPrivateDir(String appIdStr) {
    return ResourceLocalizationService.NM_PRIVATE_DIR + Path.SEPARATOR
        + appIdStr;
  }

  Context getContext() {
    return context;
  }

  public static abstract class ShellScriptBuilder {
    public static ShellScriptBuilder create() {
      return Shell.WINDOWS ? new WindowsShellScriptBuilder() :
        new UnixShellScriptBuilder();
    }

    private static final String LINE_SEPARATOR =
        System.getProperty("line.separator");
    private final StringBuilder sb = new StringBuilder();

    public abstract void command(List<String> command) throws IOException;

    protected static final String ENV_PRELAUNCH_STDOUT = "PRELAUNCH_OUT";
    protected static final String ENV_PRELAUNCH_STDERR = "PRELAUNCH_ERR";

    private boolean redirectStdOut = false;
    private boolean redirectStdErr = false;

    /**
     * Set stdout for the shell script
     * @param stdoutDir stdout must be an absolute path
     * @param stdOutFile stdout file name
     * @throws IOException thrown when stdout path is not absolute
     */
    public final void stdout(Path stdoutDir, String stdOutFile) throws IOException {
      if (!stdoutDir.isAbsolute()) {
        throw new IOException("Stdout path must be absolute");
      }
      redirectStdOut = true;
      setStdOut(new Path(stdoutDir, stdOutFile));
    }

    /**
     * Set stderr for the shell script
     * @param stderrDir stderr must be an absolute path
     * @param stdErrFile stderr file name
     * @throws IOException thrown when stderr path is not absolute
     */
    public final void stderr(Path stderrDir, String stdErrFile) throws IOException {
      if (!stderrDir.isAbsolute()) {
        throw new IOException("Stdout path must be absolute");
      }
      redirectStdErr = true;
      setStdErr(new Path(stderrDir, stdErrFile));
    }

    protected abstract void setStdOut(Path stdout) throws IOException;

    protected abstract void setStdErr(Path stdout) throws IOException;

    protected static final String ENV_PRELAUNCH_STDOUT = "PRELAUNCH_OUT";
    protected static final String ENV_PRELAUNCH_STDERR = "PRELAUNCH_ERR";

    private boolean redirectStdOut = false;
    private boolean redirectStdErr = false;

    /**
     * Set stdout for the shell script
     * @param stdoutDir stdout must be an absolute path
     * @param stdOutFile stdout file name
     * @throws IOException thrown when stdout path is not absolute
     */
    public final void stdout(Path stdoutDir, String stdOutFile) throws IOException {
      if (!stdoutDir.isAbsolute()) {
        throw new IOException("Stdout path must be absolute");
      }
      redirectStdOut = true;
      setStdOut(new Path(stdoutDir, stdOutFile));
    }

    /**
     * Set stderr for the shell script
     * @param stderrDir stderr must be an absolute path
     * @param stdErrFile stderr file name
     * @throws IOException thrown when stderr path is not absolute
     */
    public final void stderr(Path stderrDir, String stdErrFile) throws IOException {
      if (!stderrDir.isAbsolute()) {
        throw new IOException("Stdout path must be absolute");
      }
      redirectStdErr = true;
      setStdErr(new Path(stderrDir, stdErrFile));
    }

    protected abstract void setStdOut(Path stdout) throws IOException;

    protected abstract void setStdErr(Path stdout) throws IOException;

    public abstract void env(String key, String value) throws IOException;

    public abstract void echo(String echoStr) throws IOException;

    public final void symlink(Path src, Path dst) throws IOException {
      if (!src.isAbsolute()) {
        throw new IOException("Source must be absolute");
      }
      if (dst.isAbsolute()) {
        throw new IOException("Destination must be relative");
      }
      if (dst.toUri().getPath().indexOf('/') != -1) {
        mkdir(dst.getParent());
      }
      link(src, dst);
    }

    /**
     * Method to copy files that are useful for debugging container failures.
     * This method will be called by ContainerExecutor when setting up the
     * container launch script. The method should take care to make sure files
     * are read-able by the yarn user if the files are to undergo
     * log-aggregation.
     * @param src path to the source file
     * @param dst path to the destination file - should be absolute
     * @throws IOException
     */
    public abstract void copyDebugInformation(Path src, Path dst)
        throws IOException;

    /**
     * Method to dump debug information to a target file. This method will
     * be called by ContainerExecutor when setting up the container launch
     * script.
     * @param output the file to which debug information is to be written
     * @throws IOException
     */
    public abstract void listDebugInformation(Path output) throws IOException;

    @Override
    public String toString() {
      return sb.toString();
    }

    public final void write(PrintStream out) throws IOException {
      out.append(sb);
    }

    protected final void buildCommand(String... command) {
      for (String s : command) {
        sb.append(s);
      }
    }

    protected final void linebreak(String... command) {
      sb.append(LINE_SEPARATOR);
    }

    protected final void line(String... command) {
      buildCommand(command);
      linebreak();
    }

    public void setExitOnFailure() {
      // Dummy implementation
    }

    protected abstract void link(Path src, Path dst) throws IOException;

    protected abstract void mkdir(Path path) throws IOException;

    boolean doRedirectStdOut() {
      return redirectStdOut;
    }

    boolean doRedirectStdErr() {
      return redirectStdErr;
    }

  }

  private static final class UnixShellScriptBuilder extends ShellScriptBuilder {
    private void errorCheck() {
      line("hadoop_shell_errorcode=$?");
      line("if [[ \"$hadoop_shell_errorcode\" -ne 0 ]]");
      line("then");
      line("  exit $hadoop_shell_errorcode");
      line("fi");
    }

    public UnixShellScriptBuilder() {
      line("#!/bin/bash");
      line();
    }

    @Override
    public void command(List<String> command) {
      line("exec /bin/bash -c \"", StringUtils.join(" ", command), "\"");
    }

    @Override
<<<<<<< HEAD
    public void whitelistedEnv(String key, String value) throws IOException {
      line("export ", key, "=${", key, ":-", "\"", value, "\"}");
    }

    @Override
    public void setStdOut(final Path stdout) throws IOException {
      line("export ", ENV_PRELAUNCH_STDOUT, "=\"", stdout.toString(), "\"");
      // tee is needed for DefaultContainerExecutor error propagation to stdout
      // Close stdout of subprocess to prevent it from writing to the stdout file
      line("exec >\"${" + ENV_PRELAUNCH_STDOUT + "}\"");
    }

    @Override
=======
    public void setStdOut(final Path stdout) throws IOException {
      line("export ", ENV_PRELAUNCH_STDOUT, "=\"", stdout.toString(), "\"");
      // tee is needed for DefaultContainerExecutor error propagation to stdout
      // Close stdout of subprocess to prevent it from writing to the stdout file
      line("exec >\"${" + ENV_PRELAUNCH_STDOUT + "}\"");
    }

    @Override
>>>>>>> 453d48bd
    public void setStdErr(final Path stderr) throws IOException {
      line("export ", ENV_PRELAUNCH_STDERR, "=\"", stderr.toString(), "\"");
      // tee is needed for DefaultContainerExecutor error propagation to stderr
      // Close stdout of subprocess to prevent it from writing to the stdout file
      line("exec 2>\"${" + ENV_PRELAUNCH_STDERR + "}\"");
    }

    @Override
    public void env(String key, String value) throws IOException {
      line("export ", key, "=\"", value, "\"");
    }

    @Override
    public void echo(final String echoStr) throws IOException {
      line("echo \"" + echoStr + "\"");
    }

    @Override
    protected void link(Path src, Path dst) throws IOException {
      line("ln -sf \"", src.toUri().getPath(), "\" \"", dst.toString(), "\"");
    }

    @Override
    protected void mkdir(Path path) throws IOException {
      line("mkdir -p ", path.toString());
    }

    @Override
    public void copyDebugInformation(Path src, Path dest) throws IOException {
      line("# Creating copy of launch script");
      line("cp \"", src.toUri().getPath(), "\" \"", dest.toUri().getPath(),
          "\"");
      // set permissions to 640 because we need to be able to run
      // log aggregation in secure mode as well
      if(dest.isAbsolute()) {
        line("chmod 640 \"", dest.toUri().getPath(), "\"");
      }
    }

    @Override
    public void listDebugInformation(Path output) throws  IOException {
      line("# Determining directory contents");
      line("echo \"ls -l:\" 1>\"", output.toString(), "\"");
      line("ls -l 1>>\"", output.toString(), "\"");

      // don't run error check because if there are loops
      // find will exit with an error causing container launch to fail
      // find will follow symlinks outside the work dir if such sylimks exist
      // (like public/app local resources)
      line("echo \"find -L . -maxdepth 5 -ls:\" 1>>\"", output.toString(),
          "\"");
      line("find -L . -maxdepth 5 -ls 1>>\"", output.toString(), "\"");
      line("echo \"broken symlinks(find -L . -maxdepth 5 -type l -ls):\" 1>>\"",
          output.toString(), "\"");
      line("find -L . -maxdepth 5 -type l -ls 1>>\"", output.toString(), "\"");
    }

    @Override
    public void setExitOnFailure() {
      line("set -o pipefail -e");
    }
  }

  private static final class WindowsShellScriptBuilder
      extends ShellScriptBuilder {

    private void errorCheck() {
      line("@if %errorlevel% neq 0 exit /b %errorlevel%");
    }

    private void lineWithLenCheck(String... commands) throws IOException {
      Shell.checkWindowsCommandLineLength(commands);
      line(commands);
    }

    public WindowsShellScriptBuilder() {
      line("@setlocal");
      line();
    }

    @Override
    public void command(List<String> command) throws IOException {
      lineWithLenCheck("@call ", StringUtils.join(" ", command));
      errorCheck();
    }

    //Dummy implementation
    @Override
    protected void setStdOut(final Path stdout) throws IOException {
    }

    //Dummy implementation
    @Override
    protected void setStdErr(final Path stderr) throws IOException {
    }

    //Dummy implementation
    @Override
    protected void setStdOut(final Path stdout) throws IOException {
    }

    //Dummy implementation
    @Override
    protected void setStdErr(final Path stderr) throws IOException {
    }

    @Override
    public void env(String key, String value) throws IOException {
      lineWithLenCheck("@set ", key, "=", value);
      errorCheck();
    }

    @Override
    public void echo(final String echoStr) throws IOException {
      lineWithLenCheck("@echo \"", echoStr, "\"");
    }

    @Override
    protected void link(Path src, Path dst) throws IOException {
      File srcFile = new File(src.toUri().getPath());
      String srcFileStr = srcFile.getPath();
      String dstFileStr = new File(dst.toString()).getPath();
      lineWithLenCheck(String.format("@%s symlink \"%s\" \"%s\"",
          Shell.getWinUtilsPath(), dstFileStr, srcFileStr));
      errorCheck();
    }

    @Override
    protected void mkdir(Path path) throws IOException {
      lineWithLenCheck(String.format("@if not exist \"%s\" mkdir \"%s\"",
          path.toString(), path.toString()));
      errorCheck();
    }

    @Override
    public void copyDebugInformation(Path src, Path dest)
        throws IOException {
      // no need to worry about permissions - in secure mode
      // WindowsSecureContainerExecutor will set permissions
      // to allow NM to read the file
      line("rem Creating copy of launch script");
      lineWithLenCheck(String.format("copy \"%s\" \"%s\"", src.toString(),
          dest.toString()));
    }

    @Override
    public void listDebugInformation(Path output) throws IOException {
      line("rem Determining directory contents");
      lineWithLenCheck(
          String.format("@echo \"dir:\" > \"%s\"", output.toString()));
      lineWithLenCheck(String.format("dir >> \"%s\"", output.toString()));
    }
  }

  private static void putEnvIfNotNull(
      Map<String, String> environment, String variable, String value) {
    if (value != null) {
      environment.put(variable, value);
    }
  }
  
  private static void putEnvIfAbsent(
      Map<String, String> environment, String variable) {
    if (environment.get(variable) == null) {
      putEnvIfNotNull(environment, variable, System.getenv(variable));
    }
  }
  
  public void sanitizeEnv(Map<String, String> environment, Path pwd,
      List<Path> appDirs, List<String> userLocalDirs, List<String>
      containerLogDirs,
      Map<Path, List<String>> resources,
      Path nmPrivateClasspathJarDir) throws IOException {
    /**
     * Non-modifiable environment variables
     */

    environment.put(Environment.CONTAINER_ID.name(), container
        .getContainerId().toString());

    environment.put(Environment.NM_PORT.name(),
      String.valueOf(this.context.getNodeId().getPort()));

    environment.put(Environment.NM_HOST.name(), this.context.getNodeId()
      .getHost());

    environment.put(Environment.NM_HTTP_PORT.name(),
      String.valueOf(this.context.getHttpPort()));

    environment.put(Environment.LOCAL_DIRS.name(),
        StringUtils.join(",", appDirs));

    environment.put(Environment.LOCAL_USER_DIRS.name(), StringUtils.join(",",
        userLocalDirs));

    environment.put(Environment.LOG_DIRS.name(),
      StringUtils.join(",", containerLogDirs));

    environment.put(Environment.USER.name(), container.getUser());
    
    environment.put(Environment.LOGNAME.name(), container.getUser());

    environment.put(Environment.HOME.name(),
        conf.get(
            YarnConfiguration.NM_USER_HOME_DIR, 
            YarnConfiguration.DEFAULT_NM_USER_HOME_DIR
            )
        );
    
    environment.put(Environment.PWD.name(), pwd.toString());
    
    putEnvIfAbsent(environment, Environment.HADOOP_CONF_DIR.name());

    if (!Shell.WINDOWS) {
      environment.put("JVM_PID", "$$");
    }

    // variables here will be forced in, even if the container has specified them.
    Apps.setEnvFromInputString(environment, conf.get(
      YarnConfiguration.NM_ADMIN_USER_ENV,
      YarnConfiguration.DEFAULT_NM_ADMIN_USER_ENV), File.pathSeparator);

    // TODO: Remove Windows check and use this approach on all platforms after
    // additional testing.  See YARN-358.
    if (Shell.WINDOWS) {

      sanitizeWindowsEnv(environment, pwd,
          resources, nmPrivateClasspathJarDir);
    }
    // put AuxiliaryService data to environment
    for (Map.Entry<String, ByteBuffer> meta : containerManager
        .getAuxServiceMetaData().entrySet()) {
      AuxiliaryServiceHelper.setServiceDataIntoEnv(
          meta.getKey(), meta.getValue(), environment);
    }
  }

  private void sanitizeWindowsEnv(Map<String, String> environment, Path pwd,
      Map<Path, List<String>> resources, Path nmPrivateClasspathJarDir)
      throws IOException {

    String inputClassPath = environment.get(Environment.CLASSPATH.name());

    if (inputClassPath != null && !inputClassPath.isEmpty()) {

      //On non-windows, localized resources
      //from distcache are available via the classpath as they were placed
      //there but on windows they are not available when the classpath
      //jar is created and so they "are lost" and have to be explicitly
      //added to the classpath instead.  This also means that their position
      //is lost relative to other non-distcache classpath entries which will
      //break things like mapreduce.job.user.classpath.first.  An environment
      //variable can be set to indicate that distcache entries should come
      //first

      boolean preferLocalizedJars = Boolean.parseBoolean(
              environment.get(Environment.CLASSPATH_PREPEND_DISTCACHE.name())
      );

      boolean needsSeparator = false;
      StringBuilder newClassPath = new StringBuilder();
      if (!preferLocalizedJars) {
        newClassPath.append(inputClassPath);
        needsSeparator = true;
      }

      // Localized resources do not exist at the desired paths yet, because the
      // container launch script has not run to create symlinks yet.  This
      // means that FileUtil.createJarWithClassPath can't automatically expand
      // wildcards to separate classpath entries for each file in the manifest.
      // To resolve this, append classpath entries explicitly for each
      // resource.
      for (Map.Entry<Path, List<String>> entry : resources.entrySet()) {
        boolean targetIsDirectory = new File(entry.getKey().toUri().getPath())
                .isDirectory();

        for (String linkName : entry.getValue()) {
          // Append resource.
          if (needsSeparator) {
            newClassPath.append(File.pathSeparator);
          } else {
            needsSeparator = true;
          }
          newClassPath.append(pwd.toString())
                  .append(Path.SEPARATOR).append(linkName);

          // FileUtil.createJarWithClassPath must use File.toURI to convert
          // each file to a URI to write into the manifest's classpath.  For
          // directories, the classpath must have a trailing '/', but
          // File.toURI only appends the trailing '/' if it is a directory that
          // already exists.  To resolve this, add the classpath entries with
          // explicit trailing '/' here for any localized resource that targets
          // a directory.  Then, FileUtil.createJarWithClassPath will guarantee
          // that the resulting entry in the manifest's classpath will have a
          // trailing '/', and thus refer to a directory instead of a file.
          if (targetIsDirectory) {
            newClassPath.append(Path.SEPARATOR);
          }
        }
      }
      if (preferLocalizedJars) {
        if (needsSeparator) {
          newClassPath.append(File.pathSeparator);
        }
        newClassPath.append(inputClassPath);
      }

      // When the container launches, it takes the parent process's environment
      // and then adds/overwrites with the entries from the container launch
      // context.  Do the same thing here for correct substitution of
      // environment variables in the classpath jar manifest.
      Map<String, String> mergedEnv = new HashMap<String, String>(
              System.getenv());
      mergedEnv.putAll(environment);

      // this is hacky and temporary - it's to preserve the windows secure
      // behavior but enable non-secure windows to properly build the class
      // path for access to job.jar/lib/xyz and friends (see YARN-2803)
      Path jarDir;
      if (exec instanceof WindowsSecureContainerExecutor) {
        jarDir = nmPrivateClasspathJarDir;
      } else {
        jarDir = pwd;
      }
      String[] jarCp = FileUtil.createJarWithClassPath(
              newClassPath.toString(), jarDir, pwd, mergedEnv);
      // In a secure cluster the classpath jar must be localized to grant access
      Path localizedClassPathJar = exec.localizeClasspathJar(
              new Path(jarCp[0]), pwd, container.getUser());
      String replacementClassPath = localizedClassPathJar.toString() + jarCp[1];
      environment.put(Environment.CLASSPATH.name(), replacementClassPath);
    }
  }

  public static String getExitCodeFile(String pidFile) {
    return pidFile + EXIT_CODE_FILE_SUFFIX;
  }

  private void recordContainerLogDir(ContainerId containerId,
      String logDir) throws IOException{
    container.setLogDir(logDir);
    if (container.isRetryContextSet()) {
      context.getNMStateStore().storeContainerLogDir(containerId, logDir);
    }
  }

  private void recordContainerWorkDir(ContainerId containerId,
      String workDir) throws IOException{
    container.setWorkDir(workDir);
    if (container.isRetryContextSet()) {
      context.getNMStateStore().storeContainerWorkDir(containerId, workDir);
    }
  }
}<|MERGE_RESOLUTION|>--- conflicted
+++ resolved
@@ -89,10 +89,6 @@
 import com.google.common.annotations.VisibleForTesting;
 import org.slf4j.Logger;
 import org.slf4j.LoggerFactory;
-<<<<<<< HEAD
-import org.apache.hadoop.yarn.util.ConverterUtils;
-=======
->>>>>>> 453d48bd
 
 public class ContainerLaunch implements Callable<Integer> {
 
@@ -1063,44 +1059,6 @@
 
     protected abstract void setStdErr(Path stdout) throws IOException;
 
-    protected static final String ENV_PRELAUNCH_STDOUT = "PRELAUNCH_OUT";
-    protected static final String ENV_PRELAUNCH_STDERR = "PRELAUNCH_ERR";
-
-    private boolean redirectStdOut = false;
-    private boolean redirectStdErr = false;
-
-    /**
-     * Set stdout for the shell script
-     * @param stdoutDir stdout must be an absolute path
-     * @param stdOutFile stdout file name
-     * @throws IOException thrown when stdout path is not absolute
-     */
-    public final void stdout(Path stdoutDir, String stdOutFile) throws IOException {
-      if (!stdoutDir.isAbsolute()) {
-        throw new IOException("Stdout path must be absolute");
-      }
-      redirectStdOut = true;
-      setStdOut(new Path(stdoutDir, stdOutFile));
-    }
-
-    /**
-     * Set stderr for the shell script
-     * @param stderrDir stderr must be an absolute path
-     * @param stdErrFile stderr file name
-     * @throws IOException thrown when stderr path is not absolute
-     */
-    public final void stderr(Path stderrDir, String stdErrFile) throws IOException {
-      if (!stderrDir.isAbsolute()) {
-        throw new IOException("Stdout path must be absolute");
-      }
-      redirectStdErr = true;
-      setStdErr(new Path(stderrDir, stdErrFile));
-    }
-
-    protected abstract void setStdOut(Path stdout) throws IOException;
-
-    protected abstract void setStdErr(Path stdout) throws IOException;
-
     public abstract void env(String key, String value) throws IOException;
 
     public abstract void echo(String echoStr) throws IOException;
@@ -1202,12 +1160,6 @@
     }
 
     @Override
-<<<<<<< HEAD
-    public void whitelistedEnv(String key, String value) throws IOException {
-      line("export ", key, "=${", key, ":-", "\"", value, "\"}");
-    }
-
-    @Override
     public void setStdOut(final Path stdout) throws IOException {
       line("export ", ENV_PRELAUNCH_STDOUT, "=\"", stdout.toString(), "\"");
       // tee is needed for DefaultContainerExecutor error propagation to stdout
@@ -1216,16 +1168,6 @@
     }
 
     @Override
-=======
-    public void setStdOut(final Path stdout) throws IOException {
-      line("export ", ENV_PRELAUNCH_STDOUT, "=\"", stdout.toString(), "\"");
-      // tee is needed for DefaultContainerExecutor error propagation to stdout
-      // Close stdout of subprocess to prevent it from writing to the stdout file
-      line("exec >\"${" + ENV_PRELAUNCH_STDOUT + "}\"");
-    }
-
-    @Override
->>>>>>> 453d48bd
     public void setStdErr(final Path stderr) throws IOException {
       line("export ", ENV_PRELAUNCH_STDERR, "=\"", stderr.toString(), "\"");
       // tee is needed for DefaultContainerExecutor error propagation to stderr
@@ -1310,16 +1252,6 @@
     public void command(List<String> command) throws IOException {
       lineWithLenCheck("@call ", StringUtils.join(" ", command));
       errorCheck();
-    }
-
-    //Dummy implementation
-    @Override
-    protected void setStdOut(final Path stdout) throws IOException {
-    }
-
-    //Dummy implementation
-    @Override
-    protected void setStdErr(final Path stderr) throws IOException {
     }
 
     //Dummy implementation
