/**
 * Licensed to the Apache Software Foundation (ASF) under one or more
 * contributor license agreements.  See the NOTICE file distributed with this
 * work for additional information regarding copyright ownership.  The ASF
 * licenses this file to you under the Apache License, Version 2.0 (the
 * "License"); you may not use this file except in compliance with the License.
 * You may obtain a copy of the License at
 * <p>
 * http://www.apache.org/licenses/LICENSE-2.0
 * <p>
 * Unless required by applicable law or agreed to in writing, software
 * distributed under the License is distributed on an "AS IS" BASIS, WITHOUT
 * WARRANTIES OR CONDITIONS OF ANY KIND, either express or implied. See the
 * License for the specific language governing permissions and limitations under
 * the License.
 */
package org.apache.hadoop.ozone.container.common.statemachine.commandhandler;

import com.google.common.primitives.Longs;
import org.apache.hadoop.conf.Configuration;
import org.apache.hadoop.hdds.protocol.datanode.proto.ContainerProtos;
import org.apache.hadoop.hdds.protocol.proto
    .StorageContainerDatanodeProtocolProtos.SCMCommandProto;
import org.apache.hadoop.hdds.scm.container.common.helpers.StorageContainerException;
import org.apache.hadoop.hdfs.DFSUtil;
import org.apache.hadoop.hdds.protocol.proto
    .StorageContainerDatanodeProtocolProtos.ContainerBlocksDeletionACKProto;
import org.apache.hadoop.hdds.protocol.proto
    .StorageContainerDatanodeProtocolProtos.ContainerBlocksDeletionACKProto
    .DeleteBlockTransactionResult;
import org.apache.hadoop.hdds.protocol.proto
    .StorageContainerDatanodeProtocolProtos.DeletedBlocksTransaction;
import org.apache.hadoop.ozone.OzoneConsts;
import org.apache.hadoop.ozone.container.common.helpers
    .DeletedContainerBlocksSummary;
import org.apache.hadoop.ozone.container.common.interfaces.Container;
import org.apache.hadoop.ozone.container.keyvalue.KeyValueContainer;
import org.apache.hadoop.ozone.container.keyvalue.KeyValueContainerData;
import org.apache.hadoop.ozone.container.keyvalue.helpers.KeyUtils;
import org.apache.hadoop.ozone.container.common.impl.ContainerSet;
import org.apache.hadoop.ozone.container.common.statemachine
    .EndpointStateMachine;
import org.apache.hadoop.ozone.container.common.statemachine
    .SCMConnectionManager;
import org.apache.hadoop.ozone.container.common.statemachine.StateContext;
import org.apache.hadoop.ozone.container.ozoneimpl.OzoneContainer;
import org.apache.hadoop.ozone.protocol.commands.DeleteBlocksCommand;
import org.apache.hadoop.ozone.protocol.commands.SCMCommand;
import org.apache.hadoop.util.Time;
import org.apache.hadoop.utils.BatchOperation;
import org.apache.hadoop.utils.MetadataStore;
import org.slf4j.Logger;
import org.slf4j.LoggerFactory;

import java.io.IOException;
import java.util.List;

import static org.apache.hadoop.hdds.protocol.datanode.proto.ContainerProtos.Result.CONTAINER_NOT_FOUND;

/**
 * Handle block deletion commands.
 */
public class DeleteBlocksCommandHandler implements CommandHandler {

  private static final Logger LOG =
      LoggerFactory.getLogger(DeleteBlocksCommandHandler.class);

  private final ContainerSet containerSet;
  private final Configuration conf;
  private int invocationCount;
  private long totalTime;

  public DeleteBlocksCommandHandler(ContainerSet cset,
      Configuration conf) {
    this.containerSet = cset;
    this.conf = conf;
  }

  @Override
  public void handle(SCMCommand command, OzoneContainer container,
      StateContext context, SCMConnectionManager connectionManager) {
    if (command.getType() != SCMCommandProto.Type.deleteBlocksCommand) {
      LOG.warn("Skipping handling command, expected command "
              + "type {} but found {}",
          SCMCommandProto.Type.deleteBlocksCommand, command.getType());
      return;
    }
    LOG.debug("Processing block deletion command.");
    invocationCount++;
    long startTime = Time.monotonicNow();

    // move blocks to deleting state.
    // this is a metadata update, the actual deletion happens in another
    // recycling thread.
    DeleteBlocksCommand cmd = (DeleteBlocksCommand) command;
    List<DeletedBlocksTransaction> containerBlocks = cmd.blocksTobeDeleted();


    DeletedContainerBlocksSummary summary =
        DeletedContainerBlocksSummary.getFrom(containerBlocks);
    LOG.info("Start to delete container blocks, TXIDs={}, "
            + "numOfContainers={}, numOfBlocks={}",
        summary.getTxIDSummary(),
        summary.getNumOfContainers(),
        summary.getNumOfBlocks());

    ContainerBlocksDeletionACKProto.Builder resultBuilder =
        ContainerBlocksDeletionACKProto.newBuilder();
    containerBlocks.forEach(entry -> {
      DeleteBlockTransactionResult.Builder txResultBuilder =
          DeleteBlockTransactionResult.newBuilder();
      txResultBuilder.setTxID(entry.getTxID());
      try {
        long containerId = entry.getContainerID();
        Container cont = containerSet.getContainer(containerId);
        if(cont == null) {
          throw new StorageContainerException("Unable to find the container "
              + containerId, CONTAINER_NOT_FOUND);
        }
        ContainerProtos.ContainerType containerType = cont.getContainerType();
        switch (containerType) {
        case KeyValueContainer:
          KeyValueContainerData containerData = (KeyValueContainerData)
              cont.getContainerData();
          deleteKeyValueContainerBlocks(containerData, entry);
          txResultBuilder.setSuccess(true);
          break;
        default:
          LOG.error("Delete Blocks Command Handler is not implemented for " +
              "containerType {}", containerType);
        }
      } catch (IOException e) {
        LOG.warn("Failed to delete blocks for container={}, TXID={}",
            entry.getContainerID(), entry.getTxID(), e);
        txResultBuilder.setSuccess(false);
      }
      resultBuilder.addResults(txResultBuilder.build());
    });
    ContainerBlocksDeletionACKProto blockDeletionACK = resultBuilder.build();

    // Send ACK back to SCM as long as meta updated
    // TODO Or we should wait until the blocks are actually deleted?
    if (!containerBlocks.isEmpty()) {
      for (EndpointStateMachine endPoint : connectionManager.getValues()) {
        try {
          if (LOG.isDebugEnabled()) {
            LOG.debug("Sending following block deletion ACK to SCM");
            for (DeleteBlockTransactionResult result :
                blockDeletionACK.getResultsList()) {
              LOG.debug(result.getTxID() + " : " + result.getSuccess());
            }
          }
          endPoint.getEndPoint()
              .sendContainerBlocksDeletionACK(blockDeletionACK);
        } catch (IOException e) {
          LOG.error("Unable to send block deletion ACK to SCM {}",
              endPoint.getAddress().toString(), e);
        }
      }
    }

    long endTime = Time.monotonicNow();
    totalTime += endTime - startTime;
  }

  /**
   * Move a bunch of blocks from a container to deleting state.
   * This is a meta update, the actual deletes happen in async mode.
   *
   * @param containerData - KeyValueContainerData
   * @param delTX a block deletion transaction.
   * @throws IOException if I/O error occurs.
   */
  private void deleteKeyValueContainerBlocks(
      KeyValueContainerData containerData, DeletedBlocksTransaction delTX)
      throws IOException {
    long containerId = delTX.getContainerID();
    if (LOG.isDebugEnabled()) {
      LOG.debug("Processing Container : {}, DB path : {}", containerId,
          containerData.getMetadataPath());
    }

    if (delTX.getTxID() < containerInfo.getDeleteTransactionId()) {
      LOG.debug(String.format("Ignoring delete blocks for containerId: %d."
              + " Outdated delete transactionId %d < %d", containerId,
          delTX.getTxID(), containerInfo.getDeleteTransactionId()));
      return;
    }

    int newDeletionBlocks = 0;
    MetadataStore containerDB = KeyUtils.getDB(containerData, conf);
    for (Long blk : delTX.getLocalIDList()) {
      BatchOperation batch = new BatchOperation();
      byte[] blkBytes = Longs.toByteArray(blk);
      byte[] blkInfo = containerDB.get(blkBytes);
      if (blkInfo != null) {
        byte[] deletingKeyBytes =
            DFSUtil.string2Bytes(OzoneConsts.DELETING_KEY_PREFIX + blk);
        byte[] deletedKeyBytes =
            DFSUtil.string2Bytes(OzoneConsts.DELETED_KEY_PREFIX + blk);
        if (containerDB.get(deletingKeyBytes) != null
            || containerDB.get(deletedKeyBytes) != null) {
          LOG.debug(String.format(
              "Ignoring delete for block %d in container %d."
                  + " Entry already added.", blk, containerId));
          continue;
        }
        // Found the block in container db,
        // use an atomic update to change its state to deleting.
        batch.put(deletingKeyBytes, blkInfo);
        batch.delete(blkBytes);
        try {
          containerDB.writeBatch(batch);
          newDeletionBlocks++;
          LOG.debug("Transited Block {} to DELETING state in container {}",
              blk, containerId);
        } catch (IOException e) {
          // if some blocks failed to delete, we fail this TX,
          // without sending this ACK to SCM, SCM will resend the TX
          // with a certain number of retries.
          throw new IOException(
              "Failed to delete blocks for TXID = " + delTX.getTxID(), e);
        }
      } else {
        LOG.debug("Block {} not found or already under deletion in"
                + " container {}, skip deleting it.", blk, containerId);
      }
<<<<<<< HEAD
      containerDB.put(DFSUtil.string2Bytes(
          OzoneConsts.DELETE_TRANSACTION_KEY_PREFIX + containerId),
          Longs.toByteArray(delTX.getTxID()));
=======
>>>>>>> 83cd84b7
    }

    containerDB.put(DFSUtil.string2Bytes(
        OzoneConsts.DELETE_TRANSACTION_KEY_PREFIX + delTX.getContainerID()),
        Longs.toByteArray(delTX.getTxID()));
    containerManager
        .updateDeleteTransactionId(delTX.getContainerID(), delTX.getTxID());
    // update pending deletion blocks count in in-memory container status
    containerData.incrPendingDeletionBlocks(newDeletionBlocks);
  }

  @Override
  public SCMCommandProto.Type getCommandType() {
    return SCMCommandProto.Type.deleteBlocksCommand;
  }

  @Override
  public int getInvocationCount() {
    return this.invocationCount;
  }

  @Override
  public long getAverageRunTime() {
    if (invocationCount > 0) {
      return totalTime / invocationCount;
    }
    return 0;
  }
}<|MERGE_RESOLUTION|>--- conflicted
+++ resolved
@@ -34,7 +34,6 @@
 import org.apache.hadoop.ozone.container.common.helpers
     .DeletedContainerBlocksSummary;
 import org.apache.hadoop.ozone.container.common.interfaces.Container;
-import org.apache.hadoop.ozone.container.keyvalue.KeyValueContainer;
 import org.apache.hadoop.ozone.container.keyvalue.KeyValueContainerData;
 import org.apache.hadoop.ozone.container.keyvalue.helpers.KeyUtils;
 import org.apache.hadoop.ozone.container.common.impl.ContainerSet;
@@ -180,10 +179,10 @@
           containerData.getMetadataPath());
     }
 
-    if (delTX.getTxID() < containerInfo.getDeleteTransactionId()) {
+    if (delTX.getTxID() < containerData.getDeleteTransactionId()) {
       LOG.debug(String.format("Ignoring delete blocks for containerId: %d."
               + " Outdated delete transactionId %d < %d", containerId,
-          delTX.getTxID(), containerInfo.getDeleteTransactionId()));
+          delTX.getTxID(), containerData.getDeleteTransactionId()));
       return;
     }
 
@@ -225,19 +224,13 @@
         LOG.debug("Block {} not found or already under deletion in"
                 + " container {}, skip deleting it.", blk, containerId);
       }
-<<<<<<< HEAD
-      containerDB.put(DFSUtil.string2Bytes(
-          OzoneConsts.DELETE_TRANSACTION_KEY_PREFIX + containerId),
-          Longs.toByteArray(delTX.getTxID()));
-=======
->>>>>>> 83cd84b7
     }
 
     containerDB.put(DFSUtil.string2Bytes(
         OzoneConsts.DELETE_TRANSACTION_KEY_PREFIX + delTX.getContainerID()),
         Longs.toByteArray(delTX.getTxID()));
-    containerManager
-        .updateDeleteTransactionId(delTX.getContainerID(), delTX.getTxID());
+    containerData
+        .updateDeleteTransactionId(delTX.getTxID());
     // update pending deletion blocks count in in-memory container status
     containerData.incrPendingDeletionBlocks(newDeletionBlocks);
   }
