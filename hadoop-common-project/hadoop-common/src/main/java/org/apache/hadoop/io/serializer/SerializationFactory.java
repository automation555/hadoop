--- conflicted
+++ resolved
@@ -55,14 +55,6 @@
    */
   public SerializationFactory(Configuration conf) {
     super(conf);
-<<<<<<< HEAD
-    for (String serializerName : conf.getStrings(
-      CommonConfigurationKeys.IO_SERIALIZATIONS_KEY,
-      new String[]{WritableSerialization.class.getName(),
-        AvroSpecificSerialization.class.getName(),
-        AvroReflectSerialization.class.getName()})) {
-      add(conf, serializerName);
-=======
     if (conf.get(CommonConfigurationKeys.IO_SERIALIZATIONS_KEY).equals("")) {
       LOG.warn("Serialization for various data types may not be available. Please configure "
           + CommonConfigurationKeys.IO_SERIALIZATIONS_KEY
@@ -75,7 +67,6 @@
               AvroReflectSerialization.class.getName() })) {
         add(conf, serializerName);
       }
->>>>>>> fbf12270
     }
   }
 
