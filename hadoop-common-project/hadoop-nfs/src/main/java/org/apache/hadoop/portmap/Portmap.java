--- conflicted
+++ resolved
@@ -110,10 +110,7 @@
       }
     });
     tcpServer.setOption("reuseAddress", true);
-<<<<<<< HEAD
-=======
     tcpServer.setOption("child.reuseAddress", true);
->>>>>>> 56ab02ee
 
     udpServer = new ConnectionlessBootstrap(new NioDatagramChannelFactory(
         Executors.newCachedThreadPool()));
