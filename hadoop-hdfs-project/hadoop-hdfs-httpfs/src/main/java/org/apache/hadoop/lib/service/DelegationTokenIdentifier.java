/**
 * Licensed to the Apache Software Foundation (ASF) under one
 * or more contributor license agreements.  See the NOTICE file
 * distributed with this work for additional information
 * regarding copyright ownership.  The ASF licenses this file
 * to you under the Apache License, Version 2.0 (the
 * "License"); you may not use this file except in compliance
 * with the License.  You may obtain a copy of the License at
 *
 *     http://www.apache.org/licenses/LICENSE-2.0
 *
 * Unless required by applicable law or agreed to in writing, software
 * distributed under the License is distributed on an "AS IS" BASIS,
 * WITHOUT WARRANTIES OR CONDITIONS OF ANY KIND, either express or implied.
 * See the License for the specific language governing permissions and
 * limitations under the License.
 */
package org.apache.hadoop.lib.service;

import org.apache.hadoop.classification.InterfaceAudience;
import org.apache.hadoop.hdfs.web.WebHdfsFileSystem;
import org.apache.hadoop.io.Text;
import org.apache.hadoop.security.token.delegation.AbstractDelegationTokenIdentifier;

/**
 * HttpFS <code>DelegationTokenIdentifier</code> implementation.
 */
@InterfaceAudience.Private
public class DelegationTokenIdentifier
  extends AbstractDelegationTokenIdentifier {

<<<<<<< HEAD
  public static final Text KIND_NAME = WebHdfsFileSystem.TOKEN_KIND;
=======
  private Text kind = WebHdfsFileSystem.TOKEN_KIND;
>>>>>>> 6266273c

  public DelegationTokenIdentifier(Text kind) {
    this.kind = kind;
  }

  /**
   * Create a new delegation token identifier
   *
   * @param kind token kind
   * @param owner the effective username of the token owner
   * @param renewer the username of the renewer
   * @param realUser the real username of the token owner
   */
  public DelegationTokenIdentifier(Text kind, Text owner, Text renewer,
      Text realUser) {
    super(owner, renewer, realUser);
    this.kind = kind;
  }

  /**
   * Returns the kind, <code>TOKEN_KIND</code>.
   * @return returns <code>TOKEN_KIND</code>.
   */
  @Override
  public Text getKind() {
    return kind;
  }

}<|MERGE_RESOLUTION|>--- conflicted
+++ resolved
@@ -29,11 +29,7 @@
 public class DelegationTokenIdentifier
   extends AbstractDelegationTokenIdentifier {
 
-<<<<<<< HEAD
-  public static final Text KIND_NAME = WebHdfsFileSystem.TOKEN_KIND;
-=======
   private Text kind = WebHdfsFileSystem.TOKEN_KIND;
->>>>>>> 6266273c
 
   public DelegationTokenIdentifier(Text kind) {
     this.kind = kind;
