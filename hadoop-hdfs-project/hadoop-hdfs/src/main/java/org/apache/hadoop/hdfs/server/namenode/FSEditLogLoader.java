--- conflicted
+++ resolved
@@ -26,12 +26,7 @@
 import java.util.Arrays;
 import java.util.EnumMap;
 
-import org.apache.commons.logging.Log;
-import org.apache.commons.logging.LogFactory;
-import org.apache.hadoop.classification.InterfaceAudience;
-import org.apache.hadoop.classification.InterfaceStability;
 import org.apache.hadoop.fs.permission.PermissionStatus;
-import org.apache.hadoop.hdfs.protocol.Block;
 import org.apache.hadoop.hdfs.protocol.HdfsConstants;
 import org.apache.hadoop.hdfs.protocol.HdfsFileStatus;
 import org.apache.hadoop.hdfs.protocol.LayoutVersion;
@@ -41,7 +36,6 @@
 import org.apache.hadoop.hdfs.server.common.Storage;
 import org.apache.hadoop.hdfs.server.namenode.EditLogFileInputStream.LogHeaderCorruptException;
 import org.apache.hadoop.hdfs.server.namenode.FSEditLogOp.AddCloseOp;
-import org.apache.hadoop.hdfs.server.namenode.FSEditLogOp.BlockListUpdatingOp;
 import org.apache.hadoop.hdfs.server.namenode.FSEditLogOp.CancelDelegationTokenOp;
 import org.apache.hadoop.hdfs.server.namenode.FSEditLogOp.ClearNSQuotaOp;
 import org.apache.hadoop.hdfs.server.namenode.FSEditLogOp.ConcatDeleteOp;
@@ -60,7 +54,6 @@
 import org.apache.hadoop.hdfs.server.namenode.FSEditLogOp.SetReplicationOp;
 import org.apache.hadoop.hdfs.server.namenode.FSEditLogOp.SymlinkOp;
 import org.apache.hadoop.hdfs.server.namenode.FSEditLogOp.TimesOp;
-import org.apache.hadoop.hdfs.server.namenode.FSEditLogOp.UpdateBlocksOp;
 import org.apache.hadoop.hdfs.server.namenode.FSEditLogOp.UpdateMasterKeyOp;
 import org.apache.hadoop.hdfs.server.namenode.LeaseManager.Lease;
 import org.apache.hadoop.hdfs.util.Holder;
@@ -68,11 +61,7 @@
 
 import com.google.common.base.Joiner;
 
-@InterfaceAudience.Private
-@InterfaceStability.Evolving
 public class FSEditLogLoader {
-  static final Log LOG = LogFactory.getLog(FSEditLogLoader.class.getName());
-  static long REPLAY_TRANSACTION_LOG_INTERVAL = 1000; // 1sec
   private final FSNamesystem fsNamesys;
 
   public FSEditLogLoader(FSNamesystem fsNamesys) {
@@ -84,94 +73,69 @@
    * This is where we apply edits that we've been writing to disk all
    * along.
    */
-  long loadFSEdits(EditLogInputStream edits, long expectedStartingTxId)
+  int loadFSEdits(EditLogInputStream edits, long expectedStartingTxId)
+  throws IOException {
+    long startTime = now();
+    int numEdits = loadFSEdits(edits, true, expectedStartingTxId);
+    FSImage.LOG.info("Edits file " + edits.getName() 
+        + " of size " + edits.length() + " edits # " + numEdits 
+        + " loaded in " + (now()-startTime)/1000 + " seconds.");
+    return numEdits;
+  }
+
+  int loadFSEdits(EditLogInputStream edits, boolean closeOnExit,
+                  long expectedStartingTxId)
       throws IOException {
-    long numEdits = 0;
+    int numEdits = 0;
     int logVersion = edits.getVersion();
 
-    fsNamesys.writeLock();
     try {
-      long startTime = now();
       numEdits = loadEditRecords(logVersion, edits, false, 
                                  expectedStartingTxId);
-      FSImage.LOG.info("Edits file " + edits.getName() 
-          + " of size " + edits.length() + " edits # " + numEdits 
-          + " loaded in " + (now()-startTime)/1000 + " seconds.");
     } finally {
-      edits.close();
-      fsNamesys.writeUnlock();
+      if(closeOnExit) {
+        edits.close();
+      }
     }
     
     return numEdits;
   }
 
-  long loadEditRecords(int logVersion, EditLogInputStream in, boolean closeOnExit,
+  @SuppressWarnings("deprecation")
+  int loadEditRecords(int logVersion, EditLogInputStream in, boolean closeOnExit,
                       long expectedStartingTxId)
-      throws IOException, EditLogInputException {
+      throws IOException {
     FSDirectory fsDir = fsNamesys.dir;
-    long numEdits = 0;
+    int numEdits = 0;
 
     EnumMap<FSEditLogOpCodes, Holder<Integer>> opCounts =
       new EnumMap<FSEditLogOpCodes, Holder<Integer>>(FSEditLogOpCodes.class);
 
-    if (LOG.isTraceEnabled()) {
-      LOG.trace("Acquiring write lock to replay edit log");
-    }
-
     fsNamesys.writeLock();
     fsDir.writeLock();
 
     long recentOpcodeOffsets[] = new long[4];
     Arrays.fill(recentOpcodeOffsets, -1);
 
-    long txId = expectedStartingTxId - 1;
-    long lastTxId = in.getLastTxId();
-    long numTxns = (lastTxId - expectedStartingTxId) + 1;
-
-    long lastLogTime = now();
-
-    if (LOG.isDebugEnabled()) {
-      LOG.debug("edit log length: " + in.length() + ", start txid: "
-          + expectedStartingTxId + ", last txid: " + lastTxId);
-    }
-
     try {
+      long txId = expectedStartingTxId - 1;
+
       try {
-        while (true) {
-          FSEditLogOp op;
-          try {
-            if ((op = in.readOp()) == null) {
-              break;
-            }
-          } catch (IOException ioe) {
-            long badTxId = txId + 1; // because txId hasn't been incremented yet
-            String errorMessage = formatEditLogReplayError(in, recentOpcodeOffsets, badTxId);
-            FSImage.LOG.error(errorMessage);
-            throw new EditLogInputException(errorMessage,
-                ioe, numEdits);
-          }
-          recentOpcodeOffsets[(int)(numEdits % recentOpcodeOffsets.length)] =
+        FSEditLogOp op;
+        while ((op = in.readOp()) != null) {
+          recentOpcodeOffsets[numEdits % recentOpcodeOffsets.length] =
             in.getPosition();
           if (LayoutVersion.supports(Feature.STORED_TXIDS, logVersion)) {
-            long expectedTxId = txId + 1;
-            txId = op.txid;
-            if (txId != expectedTxId) {
+            long thisTxId = op.txid;
+            if (thisTxId != txId + 1) {
               throw new IOException("Expected transaction ID " +
-                  expectedTxId + " but got " + txId);
-            }
-          }
-
+                  (txId + 1) + " but got " + thisTxId);
+            }
+            txId = thisTxId;
+          }
+
+          numEdits++;
           incrOpCount(op.opCode, opCounts);
-<<<<<<< HEAD
-          try {
-            applyEditLogOp(op, fsDir, logVersion);
-          } catch (Throwable t) {
-            // Catch Throwable because in the case of a truly corrupt edits log, any
-            // sort of error might be thrown (NumberFormat, NullPointer, EOF, etc.)
-            String errorMessage = formatEditLogReplayError(in, recentOpcodeOffsets, txId);
-            FSImage.LOG.error(errorMessage);
-            throw new IOException(errorMessage, t);
-=======
           switch (op.opCode) {
           case OP_ADD:
           case OP_CLOSE: {
@@ -282,453 +246,197 @@
               }
             }
             break;
->>>>>>> 6fc2d7d4
-          }
-
-          // log progress
-          if (now() - lastLogTime > REPLAY_TRANSACTION_LOG_INTERVAL) {
-            int percent = Math.round((float) txId / numTxns * 100);
-            LOG.info("replaying edit log: " + txId + "/" + numTxns
-                + " transactions completed. (" + percent + "%)");
-            lastLogTime = now();
-          }
-
-          numEdits++;
+          }
+          case OP_SET_REPLICATION: {
+            SetReplicationOp setReplicationOp = (SetReplicationOp)op;
+            short replication = fsNamesys.getBlockManager().adjustReplication(
+                setReplicationOp.replication);
+            fsDir.unprotectedSetReplication(setReplicationOp.path,
+                                            replication, null);
+            break;
+          }
+          case OP_CONCAT_DELETE: {
+            ConcatDeleteOp concatDeleteOp = (ConcatDeleteOp)op;
+            fsDir.unprotectedConcat(concatDeleteOp.trg, concatDeleteOp.srcs,
+                concatDeleteOp.timestamp);
+            break;
+          }
+          case OP_RENAME_OLD: {
+            RenameOldOp renameOp = (RenameOldOp)op;
+            HdfsFileStatus dinfo = fsDir.getFileInfo(renameOp.dst, false);
+            fsDir.unprotectedRenameTo(renameOp.src, renameOp.dst,
+                                      renameOp.timestamp);
+            fsNamesys.unprotectedChangeLease(renameOp.src, renameOp.dst, dinfo);
+            break;
+          }
+          case OP_DELETE: {
+            DeleteOp deleteOp = (DeleteOp)op;
+            fsDir.unprotectedDelete(deleteOp.path, deleteOp.timestamp);
+            break;
+          }
+          case OP_MKDIR: {
+            MkdirOp mkdirOp = (MkdirOp)op;
+            PermissionStatus permissions = fsNamesys.getUpgradePermission();
+            if (mkdirOp.permissions != null) {
+              permissions = mkdirOp.permissions;
+            }
+
+            fsDir.unprotectedMkdir(mkdirOp.path, permissions,
+                                   mkdirOp.timestamp);
+            break;
+          }
+          case OP_SET_GENSTAMP: {
+            SetGenstampOp setGenstampOp = (SetGenstampOp)op;
+            fsNamesys.setGenerationStamp(setGenstampOp.genStamp);
+            break;
+          }
+          case OP_SET_PERMISSIONS: {
+            SetPermissionsOp setPermissionsOp = (SetPermissionsOp)op;
+            fsDir.unprotectedSetPermission(setPermissionsOp.src,
+                                           setPermissionsOp.permissions);
+            break;
+          }
+          case OP_SET_OWNER: {
+            SetOwnerOp setOwnerOp = (SetOwnerOp)op;
+            fsDir.unprotectedSetOwner(setOwnerOp.src, setOwnerOp.username,
+                                      setOwnerOp.groupname);
+            break;
+          }
+          case OP_SET_NS_QUOTA: {
+            SetNSQuotaOp setNSQuotaOp = (SetNSQuotaOp)op;
+            fsDir.unprotectedSetQuota(setNSQuotaOp.src,
+                                      setNSQuotaOp.nsQuota,
+                                      HdfsConstants.QUOTA_DONT_SET);
+            break;
+          }
+          case OP_CLEAR_NS_QUOTA: {
+            ClearNSQuotaOp clearNSQuotaOp = (ClearNSQuotaOp)op;
+            fsDir.unprotectedSetQuota(clearNSQuotaOp.src,
+                                      HdfsConstants.QUOTA_RESET,
+                                      HdfsConstants.QUOTA_DONT_SET);
+            break;
+          }
+
+          case OP_SET_QUOTA:
+            SetQuotaOp setQuotaOp = (SetQuotaOp)op;
+            fsDir.unprotectedSetQuota(setQuotaOp.src,
+                                      setQuotaOp.nsQuota,
+                                      setQuotaOp.dsQuota);
+            break;
+
+          case OP_TIMES: {
+            TimesOp timesOp = (TimesOp)op;
+
+            fsDir.unprotectedSetTimes(timesOp.path,
+                                      timesOp.mtime,
+                                      timesOp.atime, true);
+            break;
+          }
+          case OP_SYMLINK: {
+            SymlinkOp symlinkOp = (SymlinkOp)op;
+            fsDir.unprotectedSymlink(symlinkOp.path, symlinkOp.value,
+                                     symlinkOp.mtime, symlinkOp.atime,
+                                     symlinkOp.permissionStatus);
+            break;
+          }
+          case OP_RENAME: {
+            RenameOp renameOp = (RenameOp)op;
+
+            HdfsFileStatus dinfo = fsDir.getFileInfo(renameOp.dst, false);
+            fsDir.unprotectedRenameTo(renameOp.src, renameOp.dst,
+                                      renameOp.timestamp, renameOp.options);
+            fsNamesys.unprotectedChangeLease(renameOp.src, renameOp.dst, dinfo);
+            break;
+          }
+          case OP_GET_DELEGATION_TOKEN: {
+            GetDelegationTokenOp getDelegationTokenOp
+              = (GetDelegationTokenOp)op;
+
+            fsNamesys.getDelegationTokenSecretManager()
+              .addPersistedDelegationToken(getDelegationTokenOp.token,
+                                           getDelegationTokenOp.expiryTime);
+            break;
+          }
+          case OP_RENEW_DELEGATION_TOKEN: {
+            RenewDelegationTokenOp renewDelegationTokenOp
+              = (RenewDelegationTokenOp)op;
+            fsNamesys.getDelegationTokenSecretManager()
+              .updatePersistedTokenRenewal(renewDelegationTokenOp.token,
+                                           renewDelegationTokenOp.expiryTime);
+            break;
+          }
+          case OP_CANCEL_DELEGATION_TOKEN: {
+            CancelDelegationTokenOp cancelDelegationTokenOp
+              = (CancelDelegationTokenOp)op;
+            fsNamesys.getDelegationTokenSecretManager()
+                .updatePersistedTokenCancellation(
+                    cancelDelegationTokenOp.token);
+            break;
+          }
+          case OP_UPDATE_MASTER_KEY: {
+            UpdateMasterKeyOp updateMasterKeyOp = (UpdateMasterKeyOp)op;
+            fsNamesys.getDelegationTokenSecretManager()
+              .updatePersistedMasterKey(updateMasterKeyOp.key);
+            break;
+          }
+          case OP_REASSIGN_LEASE: {
+            ReassignLeaseOp reassignLeaseOp = (ReassignLeaseOp)op;
+
+            Lease lease = fsNamesys.leaseManager.getLease(
+                reassignLeaseOp.leaseHolder);
+            INodeFileUnderConstruction pendingFile =
+                (INodeFileUnderConstruction) fsDir.getFileINode(
+                    reassignLeaseOp.path);
+            fsNamesys.reassignLeaseInternal(lease,
+                reassignLeaseOp.path, reassignLeaseOp.newHolder, pendingFile);
+            break;
+          }
+          case OP_START_LOG_SEGMENT:
+          case OP_END_LOG_SEGMENT: {
+            // no data in here currently.
+            break;
+          }
+          case OP_DATANODE_ADD:
+          case OP_DATANODE_REMOVE:
+            break;
+          default:
+            throw new IOException("Invalid operation read " + op.opCode);
+          }
         }
+
       } catch (IOException ex) {
         check203UpgradeFailure(logVersion, ex);
       } finally {
         if(closeOnExit)
           in.close();
       }
+    } catch (Throwable t) {
+      // Catch Throwable because in the case of a truly corrupt edits log, any
+      // sort of error might be thrown (NumberFormat, NullPointer, EOF, etc.)
+      StringBuilder sb = new StringBuilder();
+      sb.append("Error replaying edit log at offset " + in.getPosition());
+      if (recentOpcodeOffsets[0] != -1) {
+        Arrays.sort(recentOpcodeOffsets);
+        sb.append("\nRecent opcode offsets:");
+        for (long offset : recentOpcodeOffsets) {
+          if (offset != -1) {
+            sb.append(' ').append(offset);
+          }
+        }
+      }
+      String errorMessage = sb.toString();
+      FSImage.LOG.error(errorMessage);
+      throw new IOException(errorMessage, t);
     } finally {
       fsDir.writeUnlock();
       fsNamesys.writeUnlock();
-
-      if (LOG.isTraceEnabled()) {
-        LOG.trace("replaying edit log finished");
-      }
-
-      if (FSImage.LOG.isDebugEnabled()) {
-        dumpOpCounts(opCounts);
-      }
+    }
+    if (FSImage.LOG.isDebugEnabled()) {
+      dumpOpCounts(opCounts);
     }
     return numEdits;
   }
-  
-  @SuppressWarnings("deprecation")
-  private void applyEditLogOp(FSEditLogOp op, FSDirectory fsDir,
-      int logVersion) throws IOException {
-
-    if (LOG.isTraceEnabled()) {
-      LOG.trace("replaying edit log: " + op);
-    }
-
-    switch (op.opCode) {
-    case OP_ADD: {
-      AddCloseOp addCloseOp = (AddCloseOp)op;
-      if (FSNamesystem.LOG.isDebugEnabled()) {
-        FSNamesystem.LOG.debug(op.opCode + ": " + addCloseOp.path +
-            " numblocks : " + addCloseOp.blocks.length +
-            " clientHolder " + addCloseOp.clientName +
-            " clientMachine " + addCloseOp.clientMachine);
-      }
-      // There three cases here:
-      // 1. OP_ADD to create a new file
-      // 2. OP_ADD to update file blocks
-      // 3. OP_ADD to open file for append
-
-      // See if the file already exists (persistBlocks call)
-      INodeFile oldFile = getINodeFile(fsDir, addCloseOp.path);
-      INodeFile newFile = oldFile;
-      if (oldFile == null) { // this is OP_ADD on a new file (case 1)
-        // versions > 0 support per file replication
-        // get name and replication
-        final short replication  = fsNamesys.getBlockManager(
-            ).adjustReplication(addCloseOp.replication);
-        PermissionStatus permissions = fsNamesys.getUpgradePermission();
-        if (addCloseOp.permissions != null) {
-          permissions = addCloseOp.permissions;
-        }
-        long blockSize = addCloseOp.blockSize;
-
-        // Versions of HDFS prior to 0.17 may log an OP_ADD transaction
-        // which includes blocks in it. When we update the minimum
-        // upgrade version to something more recent than 0.17, we can
-        // simplify this code by asserting that OP_ADD transactions
-        // don't have any blocks.
-        
-        // Older versions of HDFS does not store the block size in inode.
-        // If the file has more than one block, use the size of the
-        // first block as the blocksize. Otherwise use the default
-        // block size.
-        if (-8 <= logVersion && blockSize == 0) {
-          if (addCloseOp.blocks.length > 1) {
-            blockSize = addCloseOp.blocks[0].getNumBytes();
-          } else {
-            long first = ((addCloseOp.blocks.length == 1)?
-                addCloseOp.blocks[0].getNumBytes(): 0);
-            blockSize = Math.max(fsNamesys.getDefaultBlockSize(), first);
-          }
-        }
-
-        // add to the file tree
-        newFile = (INodeFile)fsDir.unprotectedAddFile(
-            addCloseOp.path, permissions,
-            replication, addCloseOp.mtime,
-            addCloseOp.atime, blockSize,
-            true, addCloseOp.clientName, addCloseOp.clientMachine);
-        fsNamesys.leaseManager.addLease(addCloseOp.clientName, addCloseOp.path);
-
-      } else { // This is OP_ADD on an existing file
-        if (!oldFile.isUnderConstruction()) {
-          // This is case 3: a call to append() on an already-closed file.
-          if (FSNamesystem.LOG.isDebugEnabled()) {
-            FSNamesystem.LOG.debug("Reopening an already-closed file " +
-                "for append");
-          }
-          fsNamesys.prepareFileForWrite(addCloseOp.path, oldFile,
-              addCloseOp.clientName, addCloseOp.clientMachine, null,
-              false);
-          newFile = getINodeFile(fsDir, addCloseOp.path);
-        }
-      }
-      // Fall-through for case 2.
-      // Regardless of whether it's a new file or an updated file,
-      // update the block list.
-      
-      // Update the salient file attributes.
-      newFile.setAccessTime(addCloseOp.atime);
-      newFile.setModificationTimeForce(addCloseOp.mtime);
-      updateBlocks(fsDir, addCloseOp, newFile);
-      break;
-    }
-    case OP_CLOSE: {
-      AddCloseOp addCloseOp = (AddCloseOp)op;
-      
-      if (FSNamesystem.LOG.isDebugEnabled()) {
-        FSNamesystem.LOG.debug(op.opCode + ": " + addCloseOp.path +
-            " numblocks : " + addCloseOp.blocks.length +
-            " clientHolder " + addCloseOp.clientName +
-            " clientMachine " + addCloseOp.clientMachine);
-      }
-
-      INodeFile oldFile = getINodeFile(fsDir, addCloseOp.path);
-      if (oldFile == null) {
-        throw new IOException("Operation trying to close non-existent file " +
-            addCloseOp.path);
-      }
-      
-      // Update in-memory data structures
-      updateBlocks(fsDir, addCloseOp, oldFile);
-
-      // Now close the file
-      if (!oldFile.isUnderConstruction() &&
-          logVersion <= LayoutVersion.BUGFIX_HDFS_2991_VERSION) {
-        // There was a bug (HDFS-2991) in hadoop < 0.23.1 where OP_CLOSE
-        // could show up twice in a row. But after that version, this
-        // should be fixed, so we should treat it as an error.
-        throw new IOException(
-            "File is not under construction: " + addCloseOp.path);
-      }
-      // One might expect that you could use removeLease(holder, path) here,
-      // but OP_CLOSE doesn't serialize the holder. So, remove by path.
-      if (oldFile.isUnderConstruction()) {
-        INodeFileUnderConstruction ucFile = (INodeFileUnderConstruction) oldFile;
-        fsNamesys.leaseManager.removeLeaseWithPrefixPath(addCloseOp.path);
-        INodeFile newFile = ucFile.convertToInodeFile();
-        fsDir.replaceNode(addCloseOp.path, ucFile, newFile);
-      }
-      break;
-    }
-    case OP_UPDATE_BLOCKS: {
-      UpdateBlocksOp updateOp = (UpdateBlocksOp)op;
-      if (FSNamesystem.LOG.isDebugEnabled()) {
-        FSNamesystem.LOG.debug(op.opCode + ": " + updateOp.path +
-            " numblocks : " + updateOp.blocks.length);
-      }
-      INodeFile oldFile = getINodeFile(fsDir, updateOp.path);
-      if (oldFile == null) {
-        throw new IOException(
-            "Operation trying to update blocks in non-existent file " +
-            updateOp.path);
-      }
-      
-      // Update in-memory data structures
-      updateBlocks(fsDir, updateOp, oldFile);
-      break;
-    }
-      
-    case OP_SET_REPLICATION: {
-      SetReplicationOp setReplicationOp = (SetReplicationOp)op;
-      short replication = fsNamesys.getBlockManager().adjustReplication(
-          setReplicationOp.replication);
-      fsDir.unprotectedSetReplication(setReplicationOp.path,
-                                      replication, null);
-      break;
-    }
-    case OP_CONCAT_DELETE: {
-      ConcatDeleteOp concatDeleteOp = (ConcatDeleteOp)op;
-      fsDir.unprotectedConcat(concatDeleteOp.trg, concatDeleteOp.srcs,
-          concatDeleteOp.timestamp);
-      break;
-    }
-    case OP_RENAME_OLD: {
-      RenameOldOp renameOp = (RenameOldOp)op;
-      HdfsFileStatus dinfo = fsDir.getFileInfo(renameOp.dst, false);
-      fsDir.unprotectedRenameTo(renameOp.src, renameOp.dst,
-                                renameOp.timestamp);
-      fsNamesys.unprotectedChangeLease(renameOp.src, renameOp.dst, dinfo);
-      break;
-    }
-    case OP_DELETE: {
-      DeleteOp deleteOp = (DeleteOp)op;
-      fsDir.unprotectedDelete(deleteOp.path, deleteOp.timestamp);
-      break;
-    }
-    case OP_MKDIR: {
-      MkdirOp mkdirOp = (MkdirOp)op;
-      PermissionStatus permissions = fsNamesys.getUpgradePermission();
-      if (mkdirOp.permissions != null) {
-        permissions = mkdirOp.permissions;
-      }
-
-      fsDir.unprotectedMkdir(mkdirOp.path, permissions,
-                             mkdirOp.timestamp);
-      break;
-    }
-    case OP_SET_GENSTAMP: {
-      SetGenstampOp setGenstampOp = (SetGenstampOp)op;
-      fsNamesys.setGenerationStamp(setGenstampOp.genStamp);
-      break;
-    }
-    case OP_SET_PERMISSIONS: {
-      SetPermissionsOp setPermissionsOp = (SetPermissionsOp)op;
-      fsDir.unprotectedSetPermission(setPermissionsOp.src,
-                                     setPermissionsOp.permissions);
-      break;
-    }
-    case OP_SET_OWNER: {
-      SetOwnerOp setOwnerOp = (SetOwnerOp)op;
-      fsDir.unprotectedSetOwner(setOwnerOp.src, setOwnerOp.username,
-                                setOwnerOp.groupname);
-      break;
-    }
-    case OP_SET_NS_QUOTA: {
-      SetNSQuotaOp setNSQuotaOp = (SetNSQuotaOp)op;
-      fsDir.unprotectedSetQuota(setNSQuotaOp.src,
-                                setNSQuotaOp.nsQuota,
-                                HdfsConstants.QUOTA_DONT_SET);
-      break;
-    }
-    case OP_CLEAR_NS_QUOTA: {
-      ClearNSQuotaOp clearNSQuotaOp = (ClearNSQuotaOp)op;
-      fsDir.unprotectedSetQuota(clearNSQuotaOp.src,
-                                HdfsConstants.QUOTA_RESET,
-                                HdfsConstants.QUOTA_DONT_SET);
-      break;
-    }
-
-    case OP_SET_QUOTA:
-      SetQuotaOp setQuotaOp = (SetQuotaOp)op;
-      fsDir.unprotectedSetQuota(setQuotaOp.src,
-                                setQuotaOp.nsQuota,
-                                setQuotaOp.dsQuota);
-      break;
-
-    case OP_TIMES: {
-      TimesOp timesOp = (TimesOp)op;
-
-      fsDir.unprotectedSetTimes(timesOp.path,
-                                timesOp.mtime,
-                                timesOp.atime, true);
-      break;
-    }
-    case OP_SYMLINK: {
-      SymlinkOp symlinkOp = (SymlinkOp)op;
-      fsDir.unprotectedSymlink(symlinkOp.path, symlinkOp.value,
-                               symlinkOp.mtime, symlinkOp.atime,
-                               symlinkOp.permissionStatus);
-      break;
-    }
-    case OP_RENAME: {
-      RenameOp renameOp = (RenameOp)op;
-
-      HdfsFileStatus dinfo = fsDir.getFileInfo(renameOp.dst, false);
-      fsDir.unprotectedRenameTo(renameOp.src, renameOp.dst,
-                                renameOp.timestamp, renameOp.options);
-      fsNamesys.unprotectedChangeLease(renameOp.src, renameOp.dst, dinfo);
-      break;
-    }
-    case OP_GET_DELEGATION_TOKEN: {
-      GetDelegationTokenOp getDelegationTokenOp
-        = (GetDelegationTokenOp)op;
-
-      fsNamesys.getDelegationTokenSecretManager()
-        .addPersistedDelegationToken(getDelegationTokenOp.token,
-                                     getDelegationTokenOp.expiryTime);
-      break;
-    }
-    case OP_RENEW_DELEGATION_TOKEN: {
-      RenewDelegationTokenOp renewDelegationTokenOp
-        = (RenewDelegationTokenOp)op;
-      fsNamesys.getDelegationTokenSecretManager()
-        .updatePersistedTokenRenewal(renewDelegationTokenOp.token,
-                                     renewDelegationTokenOp.expiryTime);
-      break;
-    }
-    case OP_CANCEL_DELEGATION_TOKEN: {
-      CancelDelegationTokenOp cancelDelegationTokenOp
-        = (CancelDelegationTokenOp)op;
-      fsNamesys.getDelegationTokenSecretManager()
-          .updatePersistedTokenCancellation(
-              cancelDelegationTokenOp.token);
-      break;
-    }
-    case OP_UPDATE_MASTER_KEY: {
-      UpdateMasterKeyOp updateMasterKeyOp = (UpdateMasterKeyOp)op;
-      fsNamesys.getDelegationTokenSecretManager()
-        .updatePersistedMasterKey(updateMasterKeyOp.key);
-      break;
-    }
-    case OP_REASSIGN_LEASE: {
-      ReassignLeaseOp reassignLeaseOp = (ReassignLeaseOp)op;
-
-      Lease lease = fsNamesys.leaseManager.getLease(
-          reassignLeaseOp.leaseHolder);
-      INodeFileUnderConstruction pendingFile =
-          (INodeFileUnderConstruction) fsDir.getFileINode(
-              reassignLeaseOp.path);
-      fsNamesys.reassignLeaseInternal(lease,
-          reassignLeaseOp.path, reassignLeaseOp.newHolder, pendingFile);
-      break;
-    }
-    case OP_START_LOG_SEGMENT:
-    case OP_END_LOG_SEGMENT: {
-      // no data in here currently.
-      break;
-    }
-    case OP_DATANODE_ADD:
-    case OP_DATANODE_REMOVE:
-      break;
-    default:
-      throw new IOException("Invalid operation read " + op.opCode);
-    }
-  }
-  
-  private static String formatEditLogReplayError(EditLogInputStream in,
-      long recentOpcodeOffsets[], long txid) {
-    StringBuilder sb = new StringBuilder();
-    sb.append("Error replaying edit log at offset " + in.getPosition());
-    sb.append(" on transaction ID ").append(txid);
-    if (recentOpcodeOffsets[0] != -1) {
-      Arrays.sort(recentOpcodeOffsets);
-      sb.append("\nRecent opcode offsets:");
-      for (long offset : recentOpcodeOffsets) {
-        if (offset != -1) {
-          sb.append(' ').append(offset);
-        }
-      }
-    }
-    return sb.toString();
-  }
-  
-  private static INodeFile getINodeFile(FSDirectory fsDir, String path)
-      throws IOException {
-    INode inode = fsDir.getINode(path);
-    if (inode != null) {
-      if (!(inode instanceof INodeFile)) {
-        throw new IOException("Operation trying to get non-file " + path);
-      }
-    }
-    return (INodeFile)inode;
-  }
-  
-  /**
-   * Update in-memory data structures with new block information.
-   * @throws IOException
-   */
-  private void updateBlocks(FSDirectory fsDir, BlockListUpdatingOp op,
-      INodeFile file) throws IOException {
-    // Update its block list
-    BlockInfo[] oldBlocks = file.getBlocks();
-    Block[] newBlocks = op.getBlocks();
-    String path = op.getPath();
-    
-    // Are we only updating the last block's gen stamp.
-    boolean isGenStampUpdate = oldBlocks.length == newBlocks.length;
-    
-    // First, update blocks in common
-    for (int i = 0; i < oldBlocks.length && i < newBlocks.length; i++) {
-      BlockInfo oldBlock = oldBlocks[i];
-      Block newBlock = newBlocks[i];
-      
-      boolean isLastBlock = i == newBlocks.length - 1;
-      if (oldBlock.getBlockId() != newBlock.getBlockId() ||
-          (oldBlock.getGenerationStamp() != newBlock.getGenerationStamp() && 
-              !(isGenStampUpdate && isLastBlock))) {
-        throw new IOException("Mismatched block IDs or generation stamps, " + 
-            "attempting to replace block " + oldBlock + " with " + newBlock +
-            " as block # " + i + "/" + newBlocks.length + " of " +
-            path);
-      }
-      
-      oldBlock.setNumBytes(newBlock.getNumBytes());
-      boolean changeMade =
-        oldBlock.getGenerationStamp() != newBlock.getGenerationStamp();
-      oldBlock.setGenerationStamp(newBlock.getGenerationStamp());
-      
-      if (oldBlock instanceof BlockInfoUnderConstruction &&
-          (!isLastBlock || op.shouldCompleteLastBlock())) {
-        changeMade = true;
-        fsNamesys.getBlockManager().forceCompleteBlock(
-            (INodeFileUnderConstruction)file,
-            (BlockInfoUnderConstruction)oldBlock);
-      }
-      if (changeMade) {
-        // The state or gen-stamp of the block has changed. So, we may be
-        // able to process some messages from datanodes that we previously
-        // were unable to process.
-        fsNamesys.getBlockManager().processQueuedMessagesForBlock(newBlock);
-      }
-    }
-    
-    if (newBlocks.length < oldBlocks.length) {
-      // We're removing a block from the file, e.g. abandonBlock(...)
-      if (!file.isUnderConstruction()) {
-        throw new IOException("Trying to remove a block from file " +
-            path + " which is not under construction.");
-      }
-      if (newBlocks.length != oldBlocks.length - 1) {
-        throw new IOException("Trying to remove more than one block from file "
-            + path);
-      }
-      fsDir.unprotectedRemoveBlock(path,
-          (INodeFileUnderConstruction)file, oldBlocks[oldBlocks.length - 1]);
-    } else if (newBlocks.length > oldBlocks.length) {
-      // We're adding blocks
-      for (int i = oldBlocks.length; i < newBlocks.length; i++) {
-        Block newBlock = newBlocks[i];
-        BlockInfo newBI;
-        if (!op.shouldCompleteLastBlock()) {
-          // TODO: shouldn't this only be true for the last block?
-          // what about an old-version fsync() where fsync isn't called
-          // until several blocks in?
-          newBI = new BlockInfoUnderConstruction(
-              newBlock, file.getReplication());
-        } else {
-          // OP_CLOSE should add finalized blocks. This code path
-          // is only executed when loading edits written by prior
-          // versions of Hadoop. Current versions always log
-          // OP_ADD operations as each block is allocated.
-          newBI = new BlockInfo(newBlock, file.getReplication());
-        }
-        fsNamesys.getBlockManager().addINode(newBI, file);
-        file.addBlock(newBI);
-        fsNamesys.getBlockManager().processQueuedMessagesForBlock(newBlock);
-      }
-    }
-  }
+
 
   private static void dumpOpCounts(
       EnumMap<FSEditLogOpCodes, Holder<Integer>> opCounts) {
@@ -770,6 +478,24 @@
     }
   }
   
+  static EditLogValidation validateEditLog(File file) throws IOException {
+    EditLogFileInputStream in;
+    try {
+      in = new EditLogFileInputStream(file);
+    } catch (LogHeaderCorruptException corrupt) {
+      // If it's missing its header, this is equivalent to no transactions
+      FSImage.LOG.warn("Log at " + file + " has no valid header",
+          corrupt);
+      return new EditLogValidation(0, 0);
+    }
+    
+    try {
+      return validateEditLog(in);
+    } finally {
+      IOUtils.closeStream(in);
+    }
+  }
+
   /**
    * Return the number of valid transactions in the stream. If the stream is
    * truncated during the header, returns a value indicating that there are
@@ -779,26 +505,12 @@
    *                     if the log does not exist)
    */
   static EditLogValidation validateEditLog(EditLogInputStream in) {
+    long numValid = 0;
     long lastPos = 0;
-    long firstTxId = HdfsConstants.INVALID_TXID;
-    long lastTxId = HdfsConstants.INVALID_TXID;
-    long numValid = 0;
     try {
-      FSEditLogOp op = null;
       while (true) {
         lastPos = in.getPosition();
-        if ((op = in.readOp()) == null) {
-          break;
-        }
-        if (firstTxId == HdfsConstants.INVALID_TXID) {
-          firstTxId = op.txid;
-        }
-        if (lastTxId == HdfsConstants.INVALID_TXID
-            || op.txid == lastTxId + 1) {
-          lastTxId = op.txid;
-        } else {
-          FSImage.LOG.error("Out of order txid found. Found " + op.txid 
-                            + ", expected " + (lastTxId + 1));
+        if (in.readOp() == null) {
           break;
         }
         numValid++;
@@ -809,44 +521,23 @@
       FSImage.LOG.debug("Caught exception after reading " + numValid +
           " ops from " + in + " while determining its valid length.", t);
     }
-    return new EditLogValidation(lastPos, firstTxId, lastTxId, false);
+    return new EditLogValidation(lastPos, numValid);
   }
   
   static class EditLogValidation {
-    private final long validLength;
-    private final long startTxId;
-    private final long endTxId;
-    private final boolean corruptionDetected;
-     
-    EditLogValidation(long validLength, long startTxId, long endTxId,
-        boolean corruptionDetected) {
+    long validLength;
+    long numTransactions;
+    
+    EditLogValidation(long validLength, long numTransactions) {
       this.validLength = validLength;
-      this.startTxId = startTxId;
-      this.endTxId = endTxId;
-      this.corruptionDetected = corruptionDetected;
-    }
-    
-    long getValidLength() { return validLength; }
-    
-    long getStartTxId() { return startTxId; }
-    
-    long getEndTxId() { return endTxId; }
-    
-    long getNumTransactions() { 
-      if (endTxId == HdfsConstants.INVALID_TXID
-          || startTxId == HdfsConstants.INVALID_TXID) {
-        return 0;
-      }
-      return (endTxId - startTxId) + 1;
-    }
-    
-    boolean hasCorruptHeader() { return corruptionDetected; }
+      this.numTransactions = numTransactions;
+    }
   }
 
   /**
    * Stream wrapper that keeps track of the current stream position.
    */
-  public static class PositionTrackingInputStream extends FilterInputStream {
+  static class PositionTrackingInputStream extends FilterInputStream {
     private long curPos = 0;
     private long markPos = -1;
 
